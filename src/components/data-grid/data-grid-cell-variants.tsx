"use client";

import {
  Check,
  File,
  FileArchive,
  FileAudio,
  FileImage,
  FileSpreadsheet,
  FileText,
  FileVideo,
  Presentation,
  Upload,
  X,
} from "lucide-react";
import * as React from "react";
import { toast } from "sonner";
import { DataGridCellWrapper } from "@/components/data-grid/data-grid-cell-wrapper";
import { Badge } from "@/components/ui/badge";
import { Button } from "@/components/ui/button";
import { Calendar } from "@/components/ui/calendar";
import { Checkbox } from "@/components/ui/checkbox";
import {
  Command,
  CommandEmpty,
  CommandGroup,
  CommandInput,
  CommandItem,
  CommandList,
  CommandSeparator,
} from "@/components/ui/command";
import {
  Popover,
  PopoverAnchor,
  PopoverContent,
} from "@/components/ui/popover";
import {
  Select,
  SelectContent,
  SelectItem,
  SelectTrigger,
  SelectValue,
} from "@/components/ui/select";
import { Skeleton } from "@/components/ui/skeleton";
import { Textarea } from "@/components/ui/textarea";
import { useAsRef } from "@/hooks/use-as-ref";
import { useBadgeOverflow } from "@/hooks/use-badge-overflow";
import { useDebouncedCallback } from "@/hooks/use-debounced-callback";
import { getCellKey, getLineCount } from "@/lib/data-grid";
import { cn } from "@/lib/utils";
import type { DataGridCellProps, FileCellData } from "@/types/data-grid";

export function ShortTextCell<TData>({
  cell,
  tableMeta,
  rowIndex,
  columnId,
  rowHeight,
  isEditing,
  isFocused,
  isSelected,
  isSearchMatch,
  isActiveSearchMatch,
  readOnly,
}: DataGridCellProps<TData>) {
  const initialValue = cell.getValue() as string;
  const [value, setValue] = React.useState(initialValue);
  const cellRef = React.useRef<HTMLDivElement>(null);
  const containerRef = React.useRef<HTMLDivElement>(null);

  const propsRef = useAsRef({
    tableMeta,
    rowIndex,
    columnId,
    initialValue,
    readOnly,
    isEditing,
    isFocused,
  });

  const prevInitialValueRef = React.useRef(initialValue);
  if (initialValue !== prevInitialValueRef.current) {
    prevInitialValueRef.current = initialValue;
    setValue(initialValue);
    if (cellRef.current && !isEditing) {
      cellRef.current.textContent = initialValue;
    }
  }

  const onBlur = React.useCallback(() => {
    const { tableMeta, rowIndex, columnId, initialValue, readOnly } =
      propsRef.current;

    // Read the current value directly from the DOM to avoid stale state
    const currentValue = cellRef.current?.textContent ?? "";
    if (!readOnly && currentValue !== initialValue) {
      tableMeta?.onDataUpdate?.({ rowIndex, columnId, value: currentValue });
    }
    tableMeta?.onCellEditingStop?.();
  }, [propsRef]);

  const onInput = React.useCallback(
    (event: React.FormEvent<HTMLDivElement>) => {
      const currentValue = event.currentTarget.textContent ?? "";
      setValue(currentValue);
    },
    [],
  );

  const onWrapperKeyDown = React.useCallback(
    (event: React.KeyboardEvent<HTMLDivElement>) => {
      const {
        tableMeta,
        rowIndex,
        columnId,
        initialValue,
        isEditing,
        isFocused,
      } = propsRef.current;

      if (isEditing) {
        if (event.key === "Enter") {
          event.preventDefault();
          const currentValue = cellRef.current?.textContent ?? "";
          if (currentValue !== initialValue) {
            tableMeta?.onDataUpdate?.({
              rowIndex,
              columnId,
              value: currentValue,
            });
          }
          tableMeta?.onCellEditingStop?.({ moveToNextRow: true });
        } else if (event.key === "Tab") {
          event.preventDefault();
          const currentValue = cellRef.current?.textContent ?? "";
          if (currentValue !== initialValue) {
            tableMeta?.onDataUpdate?.({
              rowIndex,
              columnId,
              value: currentValue,
            });
          }
          tableMeta?.onCellEditingStop?.({
            direction: event.shiftKey ? "left" : "right",
          });
        } else if (event.key === "Escape") {
          event.preventDefault();
          setValue(initialValue);
          cellRef.current?.blur();
        }
      } else if (
        isFocused &&
        event.key.length === 1 &&
        !event.ctrlKey &&
        !event.metaKey
      ) {
        // Handle typing to pre-fill the value when editing starts
        setValue(event.key);

        queueMicrotask(() => {
          if (cellRef.current && cellRef.current.contentEditable === "true") {
            cellRef.current.textContent = event.key;
            const range = document.createRange();
            const selection = window.getSelection();
            range.selectNodeContents(cellRef.current);
            range.collapse(false);
            selection?.removeAllRanges();
            selection?.addRange(range);
          }
        });
      }
    },
    [propsRef],
  );

  React.useEffect(() => {
    if (isEditing && cellRef.current) {
      cellRef.current.focus();

      if (!cellRef.current.textContent && value) {
        cellRef.current.textContent = value;
      }

      if (cellRef.current.textContent) {
        const range = document.createRange();
        const selection = window.getSelection();
        range.selectNodeContents(cellRef.current);
        range.collapse(false);
        selection?.removeAllRanges();
        selection?.addRange(range);
      }
    }
  }, [isEditing, value]);

  const displayValue = !isEditing ? (value ?? "") : "";

  return (
    <DataGridCellWrapper<TData>
      ref={containerRef}
      cell={cell}
      tableMeta={tableMeta}
      rowIndex={rowIndex}
      columnId={columnId}
      rowHeight={rowHeight}
      isEditing={isEditing}
      isFocused={isFocused}
      isSelected={isSelected}
      isSearchMatch={isSearchMatch}
      isActiveSearchMatch={isActiveSearchMatch}
      readOnly={readOnly}
      onKeyDown={onWrapperKeyDown}
    >
      <div
        role="textbox"
        data-slot="grid-cell-content"
        contentEditable={isEditing}
        tabIndex={-1}
        ref={cellRef}
        onBlur={onBlur}
        onInput={onInput}
        suppressContentEditableWarning
        className={cn("size-full overflow-hidden outline-none", {
          "whitespace-nowrap **:inline **:whitespace-nowrap [&_br]:hidden":
            isEditing,
        })}
      >
        {displayValue}
      </div>
    </DataGridCellWrapper>
  );
}

export function LongTextCell<TData>({
  cell,
  tableMeta,
  rowIndex,
  columnId,
  rowHeight,
  isFocused,
  isEditing,
  isSelected,
  isSearchMatch,
  isActiveSearchMatch,
  readOnly,
}: DataGridCellProps<TData>) {
  const initialValue = cell.getValue() as string;
  const [value, setValue] = React.useState(initialValue ?? "");
  const textareaRef = React.useRef<HTMLTextAreaElement>(null);
  const containerRef = React.useRef<HTMLDivElement>(null);
  const sideOffset = -(containerRef.current?.clientHeight ?? 0);

  const propsRef = useAsRef({
    tableMeta,
    rowIndex,
    columnId,
    initialValue,
    readOnly,
    value,
  });

  const prevInitialValueRef = React.useRef(initialValue);
  if (initialValue !== prevInitialValueRef.current) {
    prevInitialValueRef.current = initialValue;
    setValue(initialValue ?? "");
  }

  const debouncedSave = useDebouncedCallback((newValue: string) => {
    const { tableMeta, rowIndex, columnId, readOnly } = propsRef.current;

    if (!readOnly) {
      tableMeta?.onDataUpdate?.({ rowIndex, columnId, value: newValue });
    }
  }, 300);

  const onSave = React.useCallback(() => {
    const { tableMeta, rowIndex, columnId, initialValue, readOnly, value } =
      propsRef.current;

    // Immediately save any pending changes and close the popover
    if (!readOnly && value !== initialValue) {
      tableMeta?.onDataUpdate?.({ rowIndex, columnId, value });
    }
    tableMeta?.onCellEditingStop?.();
  }, [propsRef]);

  const onCancel = React.useCallback(() => {
    const { tableMeta, rowIndex, columnId, initialValue, readOnly } =
      propsRef.current;

    // Restore the original value
    setValue(initialValue ?? "");
    if (!readOnly) {
      tableMeta?.onDataUpdate?.({ rowIndex, columnId, value: initialValue });
    }
    tableMeta?.onCellEditingStop?.();
  }, [propsRef]);

  const onOpenChange = React.useCallback(
    (open: boolean) => {
      const { tableMeta, rowIndex, columnId, initialValue, readOnly, value } =
        propsRef.current;

      if (open && !readOnly) {
        tableMeta?.onCellEditingStart?.(rowIndex, columnId);
      } else {
        // Immediately save any pending changes when closing
        if (!readOnly && value !== initialValue) {
          tableMeta?.onDataUpdate?.({ rowIndex, columnId, value });
        }
        tableMeta?.onCellEditingStop?.();
      }
    },
    [propsRef],
  );

  const onOpenAutoFocus: NonNullable<
    React.ComponentProps<typeof PopoverContent>["onOpenAutoFocus"]
  > = React.useCallback((event) => {
    event.preventDefault();
    if (textareaRef.current) {
      textareaRef.current.focus();
      const length = textareaRef.current.value.length;
      textareaRef.current.setSelectionRange(length, length);
    }
  }, []);

  const onBlur = React.useCallback(() => {
    const { tableMeta, rowIndex, columnId, initialValue, readOnly, value } =
      propsRef.current;

    // Immediately save any pending changes on blur
    if (!readOnly && value !== initialValue) {
      tableMeta?.onDataUpdate?.({ rowIndex, columnId, value });
    }
    tableMeta?.onCellEditingStop?.();
  }, [propsRef]);

  const onChange = React.useCallback(
    (event: React.ChangeEvent<HTMLTextAreaElement>) => {
      const newValue = event.target.value;
      setValue(newValue);
      // Debounced auto-save
      debouncedSave(newValue);
    },
    [debouncedSave],
  );

  const onKeyDown = React.useCallback(
    (event: React.KeyboardEvent<HTMLTextAreaElement>) => {
      const { tableMeta, rowIndex, columnId, initialValue, value } =
        propsRef.current;

      if (event.key === "Escape") {
        event.preventDefault();
        onCancel();
      } else if (event.key === "Enter" && (event.ctrlKey || event.metaKey)) {
        event.preventDefault();
        onSave();
      } else if (event.key === "Tab") {
        event.preventDefault();
        // Save any pending changes
        if (value !== initialValue) {
          tableMeta?.onDataUpdate?.({ rowIndex, columnId, value });
        }
        tableMeta?.onCellEditingStop?.({
          direction: event.shiftKey ? "left" : "right",
        });
        return;
      }
      // Stop propagation to prevent grid navigation
      event.stopPropagation();
    },
    [propsRef, onSave, onCancel],
  );

  return (
    <Popover open={isEditing} onOpenChange={onOpenChange}>
      <PopoverAnchor asChild>
        <DataGridCellWrapper<TData>
          ref={containerRef}
          cell={cell}
          tableMeta={tableMeta}
          rowIndex={rowIndex}
          columnId={columnId}
          rowHeight={rowHeight}
          isEditing={isEditing}
          isFocused={isFocused}
          isSelected={isSelected}
          isSearchMatch={isSearchMatch}
          isActiveSearchMatch={isActiveSearchMatch}
          readOnly={readOnly}
        >
          <span data-slot="grid-cell-content">{value}</span>
        </DataGridCellWrapper>
      </PopoverAnchor>
      <PopoverContent
        data-grid-cell-editor=""
        align="start"
        side="bottom"
        sideOffset={sideOffset}
        className="w-[400px] rounded-none p-0"
        onOpenAutoFocus={onOpenAutoFocus}
      >
        <Textarea
          placeholder="Enter text..."
          className="max-h-[300px] min-h-[150px] resize-none overflow-y-auto rounded-none border-0 shadow-none focus-visible:ring-0"
          ref={textareaRef}
          value={value}
          onBlur={onBlur}
          onChange={onChange}
          onKeyDown={onKeyDown}
        />
      </PopoverContent>
    </Popover>
  );
}

export function NumberCell<TData>({
  cell,
  tableMeta,
  rowIndex,
  columnId,
  rowHeight,
  isFocused,
  isEditing,
  isSelected,
  isSearchMatch,
  isActiveSearchMatch,
  readOnly,
}: DataGridCellProps<TData>) {
  const initialValue = cell.getValue() as number;
  const [value, setValue] = React.useState(String(initialValue ?? ""));
  const inputRef = React.useRef<HTMLInputElement>(null);
  const containerRef = React.useRef<HTMLDivElement>(null);

  const cellOpts = cell.column.columnDef.meta?.cell;
  const numberCellOpts = cellOpts?.variant === "number" ? cellOpts : null;
  const min = numberCellOpts?.min;
  const max = numberCellOpts?.max;
  const step = numberCellOpts?.step;

<<<<<<< HEAD
  const propsRef = useAsRef({
    tableMeta,
    rowIndex,
    columnId,
    initialValue,
    readOnly,
    isEditing,
    isFocused,
    value,
  });
=======
  const prevIsEditingRef = React.useRef(isEditing);
>>>>>>> 5eabc43b

  const prevInitialValueRef = React.useRef(initialValue);
  if (initialValue !== prevInitialValueRef.current) {
    prevInitialValueRef.current = initialValue;
    setValue(String(initialValue ?? ""));
  }

  const onBlur = React.useCallback(() => {
    const { tableMeta, rowIndex, columnId, initialValue, readOnly, value } =
      propsRef.current;

    const numValue = value === "" ? null : Number(value);
    if (!readOnly && numValue !== initialValue) {
      tableMeta?.onDataUpdate?.({ rowIndex, columnId, value: numValue });
    }
    tableMeta?.onCellEditingStop?.();
  }, [propsRef]);

  const onChange = React.useCallback(
    (event: React.ChangeEvent<HTMLInputElement>) => {
      setValue(event.target.value);
    },
    [],
  );

  const onWrapperKeyDown = React.useCallback(
    (event: React.KeyboardEvent<HTMLDivElement>) => {
      const {
        tableMeta,
        rowIndex,
        columnId,
        initialValue,
        isEditing,
        isFocused,
        value,
      } = propsRef.current;

      if (isEditing) {
        if (event.key === "Enter") {
          event.preventDefault();
          const numValue = value === "" ? null : Number(value);
          if (numValue !== initialValue) {
            tableMeta?.onDataUpdate?.({ rowIndex, columnId, value: numValue });
          }
          tableMeta?.onCellEditingStop?.({ moveToNextRow: true });
        } else if (event.key === "Tab") {
          event.preventDefault();
          const numValue = value === "" ? null : Number(value);
          if (numValue !== initialValue) {
            tableMeta?.onDataUpdate?.({ rowIndex, columnId, value: numValue });
          }
          tableMeta?.onCellEditingStop?.({
            direction: event.shiftKey ? "left" : "right",
          });
        } else if (event.key === "Escape") {
          event.preventDefault();
          setValue(String(initialValue ?? ""));
          inputRef.current?.blur();
        }
      } else if (isFocused) {
        // Handle Backspace to start editing with empty value
        if (event.key === "Backspace") {
          setValue("");
        } else if (event.key.length === 1 && !event.ctrlKey && !event.metaKey) {
          // Handle typing to pre-fill the value when editing starts
          setValue(event.key);
        }
      }
    },
    [propsRef],
  );

  React.useEffect(() => {
    const wasEditing = prevIsEditingRef.current;
    prevIsEditingRef.current = isEditing;

    // Only focus when we start editing (transition from false to true)
    if (isEditing && !wasEditing && inputRef.current) {
      inputRef.current.focus();
    }
  }, [isEditing]);

  return (
    <DataGridCellWrapper<TData>
      ref={containerRef}
      cell={cell}
      tableMeta={tableMeta}
      rowIndex={rowIndex}
      columnId={columnId}
      rowHeight={rowHeight}
      isEditing={isEditing}
      isFocused={isFocused}
      isSelected={isSelected}
      isSearchMatch={isSearchMatch}
      isActiveSearchMatch={isActiveSearchMatch}
      readOnly={readOnly}
      onKeyDown={onWrapperKeyDown}
    >
      {isEditing ? (
        <input
          type="number"
          ref={inputRef}
          value={value}
          min={min}
          max={max}
          step={step}
          className="w-full border-none bg-transparent p-0 outline-none [appearance:textfield] [&::-webkit-inner-spin-button]:appearance-none [&::-webkit-outer-spin-button]:appearance-none"
          onBlur={onBlur}
          onChange={onChange}
        />
      ) : (
        <span data-slot="grid-cell-content">{value}</span>
      )}
    </DataGridCellWrapper>
  );
}

function getUrlHref(urlString: string): string {
  if (!urlString || urlString.trim() === "") return "";

  const trimmed = urlString.trim();

  // Reject dangerous protocols (extra safety, though our http:// prefix would neutralize them)
  if (/^(javascript|data|vbscript|file):/i.test(trimmed)) {
    return "";
  }

  // Check if it already has a protocol
  if (trimmed.startsWith("http://") || trimmed.startsWith("https://")) {
    return trimmed;
  }

  // Add http:// prefix for links without protocol
  return `http://${trimmed}`;
}

export function UrlCell<TData>({
  cell,
  tableMeta,
  rowIndex,
  columnId,
  rowHeight,
  isEditing,
  isFocused,
  isSelected,
  isSearchMatch,
  isActiveSearchMatch,
  readOnly,
}: DataGridCellProps<TData>) {
  const initialValue = cell.getValue() as string;
  const [value, setValue] = React.useState(initialValue ?? "");
  const cellRef = React.useRef<HTMLDivElement>(null);
  const containerRef = React.useRef<HTMLDivElement>(null);

  const propsRef = useAsRef({
    tableMeta,
    rowIndex,
    columnId,
    initialValue,
    readOnly,
    isEditing,
    isFocused,
    value,
  });

  const prevInitialValueRef = React.useRef(initialValue);
  if (initialValue !== prevInitialValueRef.current) {
    prevInitialValueRef.current = initialValue;
    setValue(initialValue ?? "");
    if (cellRef.current && !isEditing) {
      cellRef.current.textContent = initialValue ?? "";
    }
  }

  const onBlur = React.useCallback(() => {
    const { tableMeta, rowIndex, columnId, initialValue, readOnly } =
      propsRef.current;

    const currentValue = cellRef.current?.textContent?.trim() ?? "";

    if (!readOnly && currentValue !== initialValue) {
      tableMeta?.onDataUpdate?.({
        rowIndex,
        columnId,
        value: currentValue || null,
      });
    }
    tableMeta?.onCellEditingStop?.();
  }, [propsRef]);

  const onInput = React.useCallback(
    (event: React.FormEvent<HTMLDivElement>) => {
      const currentValue = event.currentTarget.textContent ?? "";
      setValue(currentValue);
    },
    [],
  );

  const onWrapperKeyDown = React.useCallback(
    (event: React.KeyboardEvent<HTMLDivElement>) => {
      const {
        tableMeta,
        rowIndex,
        columnId,
        initialValue,
        readOnly,
        isEditing,
        isFocused,
      } = propsRef.current;

      if (isEditing) {
        if (event.key === "Enter") {
          event.preventDefault();
          const currentValue = cellRef.current?.textContent?.trim() ?? "";
          if (!readOnly && currentValue !== initialValue) {
            tableMeta?.onDataUpdate?.({
              rowIndex,
              columnId,
              value: currentValue || null,
            });
          }
          tableMeta?.onCellEditingStop?.({ moveToNextRow: true });
        } else if (event.key === "Tab") {
          event.preventDefault();
          const currentValue = cellRef.current?.textContent?.trim() ?? "";
          if (!readOnly && currentValue !== initialValue) {
            tableMeta?.onDataUpdate?.({
              rowIndex,
              columnId,
              value: currentValue || null,
            });
          }
          tableMeta?.onCellEditingStop?.({
            direction: event.shiftKey ? "left" : "right",
          });
        } else if (event.key === "Escape") {
          event.preventDefault();
          setValue(initialValue ?? "");
          cellRef.current?.blur();
        }
      } else if (
        isFocused &&
        !readOnly &&
        event.key.length === 1 &&
        !event.ctrlKey &&
        !event.metaKey
      ) {
        // Handle typing to pre-fill the value when editing starts
        setValue(event.key);

        queueMicrotask(() => {
          if (cellRef.current && cellRef.current.contentEditable === "true") {
            cellRef.current.textContent = event.key;
            const range = document.createRange();
            const selection = window.getSelection();
            range.selectNodeContents(cellRef.current);
            range.collapse(false);
            selection?.removeAllRanges();
            selection?.addRange(range);
          }
        });
      }
    },
    [propsRef],
  );

  const onLinkClick = React.useCallback(
    (event: React.MouseEvent<HTMLAnchorElement>) => {
      const { isEditing, value } = propsRef.current;

      if (isEditing) {
        event.preventDefault();
        return;
      }

      // Check if URL was rejected due to dangerous protocol
      const href = getUrlHref(value);
      if (!href) {
        event.preventDefault();
        toast.error("Invalid URL", {
          description:
            "URL contains a dangerous protocol (javascript:, data:, vbscript:, or file:)",
        });
        return;
      }

      // Stop propagation to prevent grid from interfering with link navigation
      event.stopPropagation();
    },
    [propsRef],
  );

  React.useEffect(() => {
    if (isEditing && cellRef.current) {
      cellRef.current.focus();

      if (!cellRef.current.textContent && value) {
        cellRef.current.textContent = value;
      }

      if (cellRef.current.textContent) {
        const range = document.createRange();
        const selection = window.getSelection();
        range.selectNodeContents(cellRef.current);
        range.collapse(false);
        selection?.removeAllRanges();
        selection?.addRange(range);
      }
    }
  }, [isEditing, value]);

  const displayValue = !isEditing ? (value ?? "") : "";
  const urlHref = displayValue ? getUrlHref(displayValue) : "";
  const isDangerousUrl = displayValue && !urlHref;

  return (
    <DataGridCellWrapper<TData>
      ref={containerRef}
      cell={cell}
      tableMeta={tableMeta}
      rowIndex={rowIndex}
      columnId={columnId}
      rowHeight={rowHeight}
      isEditing={isEditing}
      isFocused={isFocused}
      isSelected={isSelected}
      isSearchMatch={isSearchMatch}
      isActiveSearchMatch={isActiveSearchMatch}
      readOnly={readOnly}
      onKeyDown={onWrapperKeyDown}
    >
      {!isEditing && displayValue ? (
        <div
          data-slot="grid-cell-content"
          className="size-full overflow-hidden"
        >
          <a
            data-focused={isFocused && !isDangerousUrl ? "" : undefined}
            data-invalid={isDangerousUrl ? "" : undefined}
            href={urlHref}
            target="_blank"
            rel="noopener noreferrer"
            className="truncate text-primary underline decoration-primary/30 underline-offset-2 hover:decoration-primary/60 data-invalid:cursor-not-allowed data-focused:text-foreground data-invalid:text-destructive data-focused:decoration-foreground/50 data-invalid:decoration-destructive/50 data-focused:hover:decoration-foreground/70 data-invalid:hover:decoration-destructive/70"
            onClick={onLinkClick}
          >
            {displayValue}
          </a>
        </div>
      ) : (
        <div
          role="textbox"
          data-slot="grid-cell-content"
          contentEditable={isEditing}
          tabIndex={-1}
          ref={cellRef}
          onBlur={onBlur}
          onInput={onInput}
          suppressContentEditableWarning
          className={cn("size-full overflow-hidden outline-none", {
            "whitespace-nowrap **:inline **:whitespace-nowrap [&_br]:hidden":
              isEditing,
          })}
        >
          {displayValue}
        </div>
      )}
    </DataGridCellWrapper>
  );
}

export function CheckboxCell<TData>({
  cell,
  tableMeta,
  rowIndex,
  columnId,
  rowHeight,
  isFocused,
  isSelected,
  isSearchMatch,
  isActiveSearchMatch,
  readOnly,
}: Omit<DataGridCellProps<TData>, "isEditing">) {
  const initialValue = cell.getValue() as boolean;
  const [value, setValue] = React.useState(Boolean(initialValue));
  const containerRef = React.useRef<HTMLDivElement>(null);

  const propsRef = useAsRef({
    tableMeta,
    rowIndex,
    columnId,
    readOnly,
    isFocused,
    value,
  });

  const prevInitialValueRef = React.useRef(initialValue);
  if (initialValue !== prevInitialValueRef.current) {
    prevInitialValueRef.current = initialValue;
    setValue(Boolean(initialValue));
  }

  const onCheckedChange = React.useCallback(
    (checked: boolean) => {
      const { tableMeta, rowIndex, columnId, readOnly } = propsRef.current;

      if (readOnly) return;
      setValue(checked);
      tableMeta?.onDataUpdate?.({ rowIndex, columnId, value: checked });
    },
    [propsRef],
  );

  const onWrapperKeyDown = React.useCallback(
    (event: React.KeyboardEvent<HTMLDivElement>) => {
      const { tableMeta, isFocused, readOnly, value } = propsRef.current;

      if (
        isFocused &&
        !readOnly &&
        (event.key === " " || event.key === "Enter")
      ) {
        event.preventDefault();
        event.stopPropagation();
        onCheckedChange(!value);
      } else if (isFocused && event.key === "Tab") {
        event.preventDefault();
        tableMeta?.onCellEditingStop?.({
          direction: event.shiftKey ? "left" : "right",
        });
      }
    },
    [propsRef, onCheckedChange],
  );

  const onWrapperClick = React.useCallback(
    (event: React.MouseEvent) => {
      const { isFocused, readOnly, value } = propsRef.current;

      if (isFocused && !readOnly) {
        event.preventDefault();
        event.stopPropagation();
        onCheckedChange(!value);
      }
    },
    [propsRef, onCheckedChange],
  );

  const onCheckboxClick = React.useCallback((event: React.MouseEvent) => {
    event.stopPropagation();
  }, []);

  const onCheckboxMouseDown = React.useCallback(
    (event: React.MouseEvent<HTMLButtonElement>) => {
      event.stopPropagation();
    },
    [],
  );

  const onCheckboxDoubleClick = React.useCallback(
    (event: React.MouseEvent<HTMLButtonElement>) => {
      event.stopPropagation();
    },
    [],
  );

  return (
    <DataGridCellWrapper<TData>
      ref={containerRef}
      cell={cell}
      tableMeta={tableMeta}
      rowIndex={rowIndex}
      columnId={columnId}
      rowHeight={rowHeight}
      isEditing={false}
      isFocused={isFocused}
      isSelected={isSelected}
      isSearchMatch={isSearchMatch}
      isActiveSearchMatch={isActiveSearchMatch}
      readOnly={readOnly}
      className="flex size-full justify-center"
      onClick={onWrapperClick}
      onKeyDown={onWrapperKeyDown}
    >
      <Checkbox
        checked={value}
        onCheckedChange={onCheckedChange}
        disabled={readOnly}
        className="border-primary"
        onClick={onCheckboxClick}
        onMouseDown={onCheckboxMouseDown}
        onDoubleClick={onCheckboxDoubleClick}
      />
    </DataGridCellWrapper>
  );
}

export function SelectCell<TData>({
  cell,
  tableMeta,
  rowIndex,
  columnId,
  rowHeight,
  isFocused,
  isEditing,
  isSelected,
  isSearchMatch,
  isActiveSearchMatch,
  readOnly,
}: DataGridCellProps<TData>) {
  const initialValue = cell.getValue() as string;
  const [value, setValue] = React.useState(initialValue);
  const containerRef = React.useRef<HTMLDivElement>(null);
  const cellOpts = cell.column.columnDef.meta?.cell;
  const options = cellOpts?.variant === "select" ? cellOpts.options : [];

  const propsRef = useAsRef({
    tableMeta,
    rowIndex,
    columnId,
    readOnly,
    isEditing,
    isFocused,
    initialValue,
  });

  const prevInitialValueRef = React.useRef(initialValue);
  if (initialValue !== prevInitialValueRef.current) {
    prevInitialValueRef.current = initialValue;
    setValue(initialValue);
  }

  const onValueChange = React.useCallback(
    (newValue: string) => {
      const { tableMeta, rowIndex, columnId, readOnly } = propsRef.current;

      if (readOnly) return;
      setValue(newValue);
      tableMeta?.onDataUpdate?.({ rowIndex, columnId, value: newValue });
      tableMeta?.onCellEditingStop?.();
    },
    [propsRef],
  );

  const onOpenChange = React.useCallback(
    (open: boolean) => {
      const { tableMeta, rowIndex, columnId, readOnly } = propsRef.current;

      if (open && !readOnly) {
        tableMeta?.onCellEditingStart?.(rowIndex, columnId);
      } else {
        tableMeta?.onCellEditingStop?.();
      }
    },
    [propsRef],
  );

  const onWrapperKeyDown = React.useCallback(
    (event: React.KeyboardEvent<HTMLDivElement>) => {
      const { tableMeta, isEditing, isFocused, initialValue } =
        propsRef.current;

      if (isEditing && event.key === "Escape") {
        event.preventDefault();
        setValue(initialValue);
        tableMeta?.onCellEditingStop?.();
      } else if (!isEditing && isFocused && event.key === "Tab") {
        event.preventDefault();
        tableMeta?.onCellEditingStop?.({
          direction: event.shiftKey ? "left" : "right",
        });
      }
    },
    [propsRef],
  );

  const displayLabel =
    options.find((opt) => opt.value === value)?.label ?? value;

  return (
    <DataGridCellWrapper<TData>
      ref={containerRef}
      cell={cell}
      tableMeta={tableMeta}
      rowIndex={rowIndex}
      columnId={columnId}
      rowHeight={rowHeight}
      isEditing={isEditing}
      isFocused={isFocused}
      isSelected={isSelected}
      isSearchMatch={isSearchMatch}
      isActiveSearchMatch={isActiveSearchMatch}
      readOnly={readOnly}
      onKeyDown={onWrapperKeyDown}
    >
      {isEditing ? (
        <Select
          value={value}
          onValueChange={onValueChange}
          open={isEditing}
          onOpenChange={onOpenChange}
        >
          <SelectTrigger
            size="sm"
            className="size-full items-start border-none p-0 shadow-none focus-visible:ring-0 dark:bg-transparent [&_svg]:hidden"
          >
            {displayLabel ? (
              <Badge
                variant="secondary"
                className="whitespace-pre-wrap px-1.5 py-px"
              >
                <SelectValue />
              </Badge>
            ) : (
              <SelectValue />
            )}
          </SelectTrigger>
          <SelectContent
            data-grid-cell-editor=""
            // compensate for the wrapper padding
            align="start"
            alignOffset={-8}
            sideOffset={-8}
            className="min-w-[calc(var(--radix-select-trigger-width)+16px)]"
          >
            {options.map((option) => (
              <SelectItem key={option.value} value={option.value}>
                {option.label}
              </SelectItem>
            ))}
          </SelectContent>
        </Select>
      ) : displayLabel ? (
        <Badge
          data-slot="grid-cell-content"
          variant="secondary"
          className="whitespace-pre-wrap px-1.5 py-px"
        >
          {displayLabel}
        </Badge>
      ) : null}
    </DataGridCellWrapper>
  );
}

export function MultiSelectCell<TData>({
  cell,
  tableMeta,
  rowIndex,
  columnId,
  rowHeight,
  isFocused,
  isEditing,
  isSelected,
  isSearchMatch,
  isActiveSearchMatch,
  readOnly,
}: DataGridCellProps<TData>) {
  const cellValue = React.useMemo(() => {
    const value = cell.getValue() as string[];
    return value ?? [];
  }, [cell]);

  const cellKey = getCellKey(rowIndex, columnId);
  const prevCellKeyRef = React.useRef(cellKey);

  const [selectedValues, setSelectedValues] =
    React.useState<string[]>(cellValue);
  const [searchValue, setSearchValue] = React.useState("");
  const containerRef = React.useRef<HTMLDivElement>(null);
  const inputRef = React.useRef<HTMLInputElement>(null);
  const cellOpts = cell.column.columnDef.meta?.cell;
  const options = cellOpts?.variant === "multi-select" ? cellOpts.options : [];
  const sideOffset = -(containerRef.current?.clientHeight ?? 0);

  const propsRef = useAsRef({
    tableMeta,
    rowIndex,
    columnId,
    readOnly,
    isEditing,
    isFocused,
    cellValue,
    selectedValues,
    searchValue,
  });

  const prevCellValueRef = React.useRef(cellValue);
  if (cellValue !== prevCellValueRef.current) {
    prevCellValueRef.current = cellValue;
    setSelectedValues(cellValue);
  }

  if (prevCellKeyRef.current !== cellKey) {
    prevCellKeyRef.current = cellKey;
    setSearchValue("");
  }

  const onValueChange = React.useCallback(
    (value: string) => {
      const { tableMeta, rowIndex, columnId, readOnly, selectedValues } =
        propsRef.current;

      if (readOnly) return;
      const newValues = selectedValues.includes(value)
        ? selectedValues.filter((v) => v !== value)
        : [...selectedValues, value];

      setSelectedValues(newValues);
      tableMeta?.onDataUpdate?.({ rowIndex, columnId, value: newValues });
      setSearchValue("");
      queueMicrotask(() => inputRef.current?.focus());
    },
    [propsRef],
  );

  const removeValue = React.useCallback(
    (valueToRemove: string, event?: React.MouseEvent) => {
      const { tableMeta, rowIndex, columnId, readOnly, selectedValues } =
        propsRef.current;

      if (readOnly) return;
      event?.stopPropagation();
      event?.preventDefault();
      const newValues = selectedValues.filter((v) => v !== valueToRemove);
      setSelectedValues(newValues);
      tableMeta?.onDataUpdate?.({ rowIndex, columnId, value: newValues });
      // Focus back on input after removing
      setTimeout(() => inputRef.current?.focus(), 0);
    },
    [propsRef],
  );

  const clearAll = React.useCallback(() => {
    const { tableMeta, rowIndex, columnId, readOnly } = propsRef.current;

    if (readOnly) return;
    setSelectedValues([]);
    tableMeta?.onDataUpdate?.({ rowIndex, columnId, value: [] });
    queueMicrotask(() => inputRef.current?.focus());
  }, [propsRef]);

  const onOpenChange = React.useCallback(
    (open: boolean) => {
      const { tableMeta, rowIndex, columnId, readOnly } = propsRef.current;

      if (open && !readOnly) {
        tableMeta?.onCellEditingStart?.(rowIndex, columnId);
      } else {
        setSearchValue("");
        tableMeta?.onCellEditingStop?.();
      }
    },
    [propsRef],
  );

  const onOpenAutoFocus: NonNullable<
    React.ComponentProps<typeof PopoverContent>["onOpenAutoFocus"]
  > = React.useCallback((event) => {
    event.preventDefault();
    inputRef.current?.focus();
  }, []);

  const onWrapperKeyDown = React.useCallback(
    (event: React.KeyboardEvent<HTMLDivElement>) => {
      const { tableMeta, isEditing, isFocused, cellValue } = propsRef.current;

      if (isEditing && event.key === "Escape") {
        event.preventDefault();
        setSelectedValues(cellValue);
        setSearchValue("");
        tableMeta?.onCellEditingStop?.();
      } else if (!isEditing && isFocused && event.key === "Tab") {
        event.preventDefault();
        setSearchValue("");
        tableMeta?.onCellEditingStop?.({
          direction: event.shiftKey ? "left" : "right",
        });
      }
    },
    [propsRef],
  );

  const onInputKeyDown = React.useCallback(
    (event: React.KeyboardEvent<HTMLInputElement>) => {
      const { selectedValues, searchValue } = propsRef.current;

      // Handle backspace when input is empty - remove last selected item
      if (
        event.key === "Backspace" &&
        searchValue === "" &&
        selectedValues.length > 0
      ) {
        event.preventDefault();
        const lastValue = selectedValues[selectedValues.length - 1];
        if (lastValue) {
          removeValue(lastValue);
        }
      }
      // Prevent escape from propagating to close the popover immediately
      // Let the command handle it first
      if (event.key === "Escape") {
        event.stopPropagation();
      }
    },
    [propsRef, removeValue],
  );

  const displayLabels = selectedValues
    .map((val) => options.find((opt) => opt.value === val)?.label ?? val)
    .filter(Boolean);

  const lineCount = getLineCount(rowHeight);

  const { visibleItems: visibleLabels, hiddenCount: hiddenBadgeCount } =
    useBadgeOverflow({
      items: displayLabels,
      getLabel: (label) => label,
      containerRef,
      lineCount,
    });

  return (
    <DataGridCellWrapper<TData>
      ref={containerRef}
      cell={cell}
      tableMeta={tableMeta}
      rowIndex={rowIndex}
      columnId={columnId}
      rowHeight={rowHeight}
      isEditing={isEditing}
      isFocused={isFocused}
      isSelected={isSelected}
      isSearchMatch={isSearchMatch}
      isActiveSearchMatch={isActiveSearchMatch}
      readOnly={readOnly}
      onKeyDown={onWrapperKeyDown}
    >
      {isEditing ? (
        <Popover open={isEditing} onOpenChange={onOpenChange}>
          <PopoverAnchor asChild>
            <div className="absolute inset-0" />
          </PopoverAnchor>
          <PopoverContent
            data-grid-cell-editor=""
            align="start"
            sideOffset={sideOffset}
            className="w-[300px] rounded-none p-0"
            onOpenAutoFocus={onOpenAutoFocus}
          >
            <Command className="**:data-[slot=command-input-wrapper]:h-auto **:data-[slot=command-input-wrapper]:border-none **:data-[slot=command-input-wrapper]:p-0 [&_[data-slot=command-input-wrapper]_svg]:hidden">
              <div className="flex min-h-9 flex-wrap items-center gap-1 border-b px-3 py-1.5">
                {selectedValues.map((value) => {
                  const option = options.find((opt) => opt.value === value);
                  const label = option?.label ?? value;

                  return (
                    <Badge
                      key={value}
                      variant="secondary"
                      className="gap-1 px-1.5 py-px"
                    >
                      {label}
                      <button
                        type="button"
                        onClick={(event) => removeValue(value, event)}
                        onPointerDown={(event) => {
                          event.preventDefault();
                          event.stopPropagation();
                        }}
                      >
                        <X className="size-3" />
                      </button>
                    </Badge>
                  );
                })}
                <CommandInput
                  ref={inputRef}
                  value={searchValue}
                  onValueChange={setSearchValue}
                  onKeyDown={onInputKeyDown}
                  placeholder="Search..."
                  className="h-auto flex-1 p-0"
                />
              </div>
              <CommandList className="max-h-full">
                <CommandEmpty>No options found.</CommandEmpty>
                <CommandGroup className="max-h-[300px] scroll-py-1 overflow-y-auto overflow-x-hidden">
                  {options.map((option) => {
                    const isSelected = selectedValues.includes(option.value);

                    return (
                      <CommandItem
                        key={option.value}
                        value={option.label}
                        onSelect={() => onValueChange(option.value)}
                      >
                        <div
                          className={cn(
                            "flex size-4 items-center justify-center rounded-sm border border-primary",
                            isSelected
                              ? "bg-primary text-primary-foreground"
                              : "opacity-50 [&_svg]:invisible",
                          )}
                        >
                          <Check className="size-3" />
                        </div>
                        <span>{option.label}</span>
                      </CommandItem>
                    );
                  })}
                </CommandGroup>
                {selectedValues.length > 0 && (
                  <>
                    <CommandSeparator />
                    <CommandGroup>
                      <CommandItem
                        onSelect={clearAll}
                        className="justify-center text-muted-foreground"
                      >
                        Clear all
                      </CommandItem>
                    </CommandGroup>
                  </>
                )}
              </CommandList>
            </Command>
          </PopoverContent>
        </Popover>
      ) : null}
      {displayLabels.length > 0 ? (
        <div className="flex flex-wrap items-center gap-1 overflow-hidden">
          {visibleLabels.map((label, index) => (
            <Badge
              key={selectedValues[index]}
              variant="secondary"
              className="px-1.5 py-px"
            >
              {label}
            </Badge>
          ))}
          {hiddenBadgeCount > 0 && (
            <Badge
              variant="outline"
              className="px-1.5 py-px text-muted-foreground"
            >
              +{hiddenBadgeCount}
            </Badge>
          )}
        </div>
      ) : null}
    </DataGridCellWrapper>
  );
}

function formatDateForDisplay(dateStr: string) {
  if (!dateStr) return "";
  const date = new Date(dateStr);
  return date.toLocaleDateString();
}

export function DateCell<TData>({
  cell,
  tableMeta,
  rowIndex,
  columnId,
  rowHeight,
  isFocused,
  isEditing,
  isSelected,
  isSearchMatch,
  isActiveSearchMatch,
  readOnly,
}: DataGridCellProps<TData>) {
  const initialValue = cell.getValue() as string;
  const [value, setValue] = React.useState(initialValue ?? "");
  const containerRef = React.useRef<HTMLDivElement>(null);

  const propsRef = useAsRef({
    tableMeta,
    rowIndex,
    columnId,
    readOnly,
    isEditing,
    isFocused,
    initialValue,
  });

  const prevInitialValueRef = React.useRef(initialValue);
  if (initialValue !== prevInitialValueRef.current) {
    prevInitialValueRef.current = initialValue;
    setValue(initialValue ?? "");
  }

  const selectedDate = value ? new Date(value) : undefined;

  const onDateSelect = React.useCallback(
    (date: Date | undefined) => {
      const { tableMeta, rowIndex, columnId, readOnly } = propsRef.current;

      if (!date || readOnly) return;

      const formattedDate = date.toISOString().split("T")[0] ?? "";
      setValue(formattedDate);
      tableMeta?.onDataUpdate?.({ rowIndex, columnId, value: formattedDate });
      tableMeta?.onCellEditingStop?.();
    },
    [propsRef],
  );

  const onOpenChange = React.useCallback(
    (open: boolean) => {
      const { tableMeta, rowIndex, columnId, readOnly } = propsRef.current;

      if (open && !readOnly) {
        tableMeta?.onCellEditingStart?.(rowIndex, columnId);
      } else {
        tableMeta?.onCellEditingStop?.();
      }
    },
    [propsRef],
  );

  const onWrapperKeyDown = React.useCallback(
    (event: React.KeyboardEvent<HTMLDivElement>) => {
      const { tableMeta, isEditing, isFocused, initialValue } =
        propsRef.current;

      if (isEditing && event.key === "Escape") {
        event.preventDefault();
        setValue(initialValue);
        tableMeta?.onCellEditingStop?.();
      } else if (!isEditing && isFocused && event.key === "Tab") {
        event.preventDefault();
        tableMeta?.onCellEditingStop?.({
          direction: event.shiftKey ? "left" : "right",
        });
      }
    },
    [propsRef],
  );

  return (
    <DataGridCellWrapper<TData>
      ref={containerRef}
      cell={cell}
      tableMeta={tableMeta}
      rowIndex={rowIndex}
      columnId={columnId}
      rowHeight={rowHeight}
      isEditing={isEditing}
      isFocused={isFocused}
      isSelected={isSelected}
      isSearchMatch={isSearchMatch}
      isActiveSearchMatch={isActiveSearchMatch}
      readOnly={readOnly}
      onKeyDown={onWrapperKeyDown}
    >
      <Popover open={isEditing} onOpenChange={onOpenChange}>
        <PopoverAnchor asChild>
          <span data-slot="grid-cell-content">
            {formatDateForDisplay(value)}
          </span>
        </PopoverAnchor>
        {isEditing && (
          <PopoverContent
            data-grid-cell-editor=""
            align="start"
            alignOffset={-8}
            className="w-auto p-0"
          >
            <Calendar
              autoFocus
              captionLayout="dropdown"
              mode="single"
              defaultMonth={selectedDate ?? new Date()}
              selected={selectedDate}
              onSelect={onDateSelect}
            />
          </PopoverContent>
        )}
      </Popover>
    </DataGridCellWrapper>
  );
}

function formatFileSize(bytes: number): string {
  if (bytes === 0) return "0 B";
  const k = 1024;
  const sizes = ["B", "KB", "MB", "GB"];
  const i = Math.floor(Math.log(bytes) / Math.log(k));
  return `${Number.parseFloat((bytes / k ** i).toFixed(1))} ${sizes[i]}`;
}

function getFileIcon(
  type: string,
): React.ComponentType<React.SVGProps<SVGSVGElement>> {
  if (type.startsWith("image/")) return FileImage;
  if (type.startsWith("video/")) return FileVideo;
  if (type.startsWith("audio/")) return FileAudio;
  if (type.includes("pdf")) return FileText;
  if (type.includes("zip") || type.includes("rar")) return FileArchive;
  if (
    type.includes("word") ||
    type.includes("document") ||
    type.includes("doc")
  )
    return FileText;
  if (type.includes("sheet") || type.includes("excel") || type.includes("xls"))
    return FileSpreadsheet;
  if (
    type.includes("presentation") ||
    type.includes("powerpoint") ||
    type.includes("ppt")
  )
    return Presentation;
  return File;
}

export function FileCell<TData>({
  cell,
  tableMeta,
  rowIndex,
  columnId,
  rowHeight,
  isFocused,
  isEditing,
  isSelected,
  isSearchMatch,
  isActiveSearchMatch,
  readOnly,
}: DataGridCellProps<TData>) {
  const cellValue = React.useMemo(
    () => (cell.getValue() as FileCellData[]) ?? [],
    [cell],
  );

  const cellKey = getCellKey(rowIndex, columnId);
  const prevCellKeyRef = React.useRef(cellKey);

  const labelId = React.useId();
  const descriptionId = React.useId();

  const [files, setFiles] = React.useState<FileCellData[]>(cellValue);
  const [uploadingFiles, setUploadingFiles] = React.useState<Set<string>>(
    new Set(),
  );
  const [deletingFiles, setDeletingFiles] = React.useState<Set<string>>(
    new Set(),
  );
  const [isDraggingOver, setIsDraggingOver] = React.useState(false);
  const [isDragging, setIsDragging] = React.useState(false);
  const [error, setError] = React.useState<string | null>(null);

  const isUploading = uploadingFiles.size > 0;
  const isDeleting = deletingFiles.size > 0;
  const isPending = isUploading || isDeleting;
  const containerRef = React.useRef<HTMLDivElement>(null);
  const fileInputRef = React.useRef<HTMLInputElement>(null);
  const dropzoneRef = React.useRef<HTMLDivElement>(null);
  const cellOpts = cell.column.columnDef.meta?.cell;
  const sideOffset = -(containerRef.current?.clientHeight ?? 0);

  const fileCellOpts = cellOpts?.variant === "file" ? cellOpts : null;
  const maxFileSize = fileCellOpts?.maxFileSize ?? 10 * 1024 * 1024;
  const maxFiles = fileCellOpts?.maxFiles ?? 10;
  const accept = fileCellOpts?.accept;
  const multiple = fileCellOpts?.multiple ?? false;

  const acceptedTypes = React.useMemo(
    () => (accept ? accept.split(",").map((t) => t.trim()) : null),
    [accept],
  );

  const propsRef = useAsRef({
    tableMeta,
    rowIndex,
    columnId,
    readOnly,
    isEditing,
    isFocused,
    cellValue,
    files,
    isPending,
    maxFiles,
    maxFileSize,
    acceptedTypes,
  });

  const prevCellValueRef = React.useRef(cellValue);
  if (cellValue !== prevCellValueRef.current) {
    prevCellValueRef.current = cellValue;
    for (const file of files) {
      if (file.url) {
        URL.revokeObjectURL(file.url);
      }
    }
    setFiles(cellValue);
    setError(null);
  }

  if (prevCellKeyRef.current !== cellKey) {
    prevCellKeyRef.current = cellKey;
    setError(null);
  }

  const validateFile = React.useCallback(
    (file: File): string | null => {
      const { maxFileSize, acceptedTypes } = propsRef.current;

      if (maxFileSize && file.size > maxFileSize) {
        return `File size exceeds ${formatFileSize(maxFileSize)}`;
      }
      if (acceptedTypes) {
        const fileExtension = `.${file.name.split(".").pop()}`;
        const isAccepted = acceptedTypes.some((type) => {
          if (type.endsWith("/*")) {
            const baseType = type.slice(0, -2);
            return file.type.startsWith(`${baseType}/`);
          }
          if (type.startsWith(".")) {
            return fileExtension.toLowerCase() === type.toLowerCase();
          }
          return file.type === type;
        });
        if (!isAccepted) {
          return "File type not accepted";
        }
      }
      return null;
    },
    [propsRef],
  );

  const addFiles = React.useCallback(
    async (newFiles: File[], skipUpload = false) => {
      const {
        tableMeta,
        rowIndex,
        columnId,
        readOnly,
        isPending,
        files,
        maxFiles,
      } = propsRef.current;

      if (readOnly || isPending) return;
      setError(null);

      if (maxFiles && files.length + newFiles.length > maxFiles) {
        const errorMessage = `Maximum ${maxFiles} files allowed`;
        setError(errorMessage);
        toast(errorMessage);
        setTimeout(() => {
          setError(null);
        }, 2000);
        return;
      }

      const rejectedFiles: Array<{ name: string; reason: string }> = [];
      const filesToValidate: File[] = [];

      for (const file of newFiles) {
        const validationError = validateFile(file);
        if (validationError) {
          rejectedFiles.push({ name: file.name, reason: validationError });
          continue;
        }
        filesToValidate.push(file);
      }

      if (rejectedFiles.length > 0) {
        const firstError = rejectedFiles[0];
        if (firstError) {
          setError(firstError.reason);

          const truncatedName =
            firstError.name.length > 20
              ? `${firstError.name.slice(0, 20)}...`
              : firstError.name;

          if (rejectedFiles.length === 1) {
            toast(firstError.reason, {
              description: `"${truncatedName}" has been rejected`,
            });
          } else {
            toast(firstError.reason, {
              description: `"${truncatedName}" and ${rejectedFiles.length - 1} more rejected`,
            });
          }

          setTimeout(() => {
            setError(null);
          }, 2000);
        }
      }

      if (filesToValidate.length > 0) {
        if (!skipUpload) {
          const tempFiles = filesToValidate.map((f) => ({
            id: crypto.randomUUID(),
            name: f.name,
            size: f.size,
            type: f.type,
            url: undefined,
          }));
          const filesWithTemp = [...files, ...tempFiles];
          setFiles(filesWithTemp);

          const uploadingIds = new Set(tempFiles.map((f) => f.id));
          setUploadingFiles(uploadingIds);

          let uploadedFiles: FileCellData[] = [];

          if (tableMeta?.onFilesUpload) {
            try {
              uploadedFiles = await tableMeta.onFilesUpload({
                files: filesToValidate,
                rowIndex,
                columnId,
              });
            } catch (error) {
              toast.error(
                error instanceof Error
                  ? error.message
                  : `Failed to upload ${filesToValidate.length} file${filesToValidate.length !== 1 ? "s" : ""}`,
              );
              setFiles((prev) => prev.filter((f) => !uploadingIds.has(f.id)));
              setUploadingFiles(new Set());
              return;
            }
          } else {
            uploadedFiles = filesToValidate.map((f, i) => ({
              id: tempFiles[i]?.id ?? crypto.randomUUID(),
              name: f.name,
              size: f.size,
              type: f.type,
              url: URL.createObjectURL(f),
            }));
          }

          const finalFiles = filesWithTemp
            .map((f) => {
              if (uploadingIds.has(f.id)) {
                return uploadedFiles.find((uf) => uf.name === f.name) ?? f;
              }
              return f;
            })
            .filter((f) => f.url !== undefined);

          setFiles(finalFiles);
          setUploadingFiles(new Set());
          tableMeta?.onDataUpdate?.({ rowIndex, columnId, value: finalFiles });
        } else {
          const newFilesData: FileCellData[] = filesToValidate.map((f) => ({
            id: crypto.randomUUID(),
            name: f.name,
            size: f.size,
            type: f.type,
            url: URL.createObjectURL(f),
          }));
          const updatedFiles = [...files, ...newFilesData];
          setFiles(updatedFiles);
          tableMeta?.onDataUpdate?.({
            rowIndex,
            columnId,
            value: updatedFiles,
          });
        }
      }
    },
    [propsRef, validateFile],
  );

  const removeFile = React.useCallback(
    async (fileId: string) => {
      const { tableMeta, rowIndex, columnId, readOnly, isPending, files } =
        propsRef.current;

      if (readOnly || isPending) return;
      setError(null);

      const fileToRemove = files.find((f) => f.id === fileId);
      if (!fileToRemove) return;

      setDeletingFiles((prev) => new Set(prev).add(fileId));

      if (tableMeta?.onFilesDelete) {
        try {
          await tableMeta.onFilesDelete({
            fileIds: [fileId],
            rowIndex,
            columnId,
          });
        } catch (error) {
          toast.error(
            error instanceof Error
              ? error.message
              : `Failed to delete ${fileToRemove.name}`,
          );
          setDeletingFiles((prev) => {
            const next = new Set(prev);
            next.delete(fileId);
            return next;
          });
          return;
        }
      }

      if (fileToRemove.url?.startsWith("blob:")) {
        URL.revokeObjectURL(fileToRemove.url);
      }

      const updatedFiles = files.filter((f) => f.id !== fileId);
      setFiles(updatedFiles);
      setDeletingFiles((prev) => {
        const next = new Set(prev);
        next.delete(fileId);
        return next;
      });
      tableMeta?.onDataUpdate?.({ rowIndex, columnId, value: updatedFiles });
    },
    [propsRef],
  );

  const clearAll = React.useCallback(async () => {
    const { tableMeta, rowIndex, columnId, readOnly, isPending, files } =
      propsRef.current;

    if (readOnly || isPending) return;
    setError(null);

    const fileIds = files.map((f) => f.id);
    setDeletingFiles(new Set(fileIds));

    if (tableMeta?.onFilesDelete && files.length > 0) {
      try {
        await tableMeta.onFilesDelete({
          fileIds,
          rowIndex,
          columnId,
        });
      } catch (error) {
        toast.error(
          error instanceof Error ? error.message : "Failed to delete files",
        );
        setDeletingFiles(new Set());
        return;
      }
    }

    for (const file of files) {
      if (file.url?.startsWith("blob:")) {
        URL.revokeObjectURL(file.url);
      }
    }
    setFiles([]);
    setDeletingFiles(new Set());
    tableMeta?.onDataUpdate?.({ rowIndex, columnId, value: [] });
  }, [propsRef]);

  const onCellDragEnter = React.useCallback((event: React.DragEvent) => {
    event.preventDefault();
    event.stopPropagation();
    if (event.dataTransfer.types.includes("Files")) {
      setIsDraggingOver(true);
    }
  }, []);

  const onCellDragLeave = React.useCallback((event: React.DragEvent) => {
    event.preventDefault();
    event.stopPropagation();
    const rect = event.currentTarget.getBoundingClientRect();
    const x = event.clientX;
    const y = event.clientY;

    if (
      x <= rect.left ||
      x >= rect.right ||
      y <= rect.top ||
      y >= rect.bottom
    ) {
      setIsDraggingOver(false);
    }
  }, []);

  const onCellDragOver = React.useCallback((event: React.DragEvent) => {
    event.preventDefault();
    event.stopPropagation();
  }, []);

  const onCellDrop = React.useCallback(
    (event: React.DragEvent) => {
      event.preventDefault();
      event.stopPropagation();
      setIsDraggingOver(false);

      const droppedFiles = Array.from(event.dataTransfer.files);
      if (droppedFiles.length > 0) {
        addFiles(droppedFiles, false);
      }
    },
    [addFiles],
  );

  const onDropzoneDragEnter = React.useCallback((event: React.DragEvent) => {
    event.preventDefault();
    event.stopPropagation();
    setIsDragging(true);
  }, []);

  const onDropzoneDragLeave = React.useCallback((event: React.DragEvent) => {
    event.preventDefault();
    event.stopPropagation();
    const rect = event.currentTarget.getBoundingClientRect();
    const x = event.clientX;
    const y = event.clientY;

    if (
      x <= rect.left ||
      x >= rect.right ||
      y <= rect.top ||
      y >= rect.bottom
    ) {
      setIsDragging(false);
    }
  }, []);

  const onDropzoneDragOver = React.useCallback((event: React.DragEvent) => {
    event.preventDefault();
    event.stopPropagation();
  }, []);

  const onDropzoneDrop = React.useCallback(
    (event: React.DragEvent) => {
      event.preventDefault();
      event.stopPropagation();
      setIsDragging(false);

      const droppedFiles = Array.from(event.dataTransfer.files);
      addFiles(droppedFiles, false);
    },
    [addFiles],
  );

  const onDropzoneClick = React.useCallback(() => {
    fileInputRef.current?.click();
  }, []);

  const onDropzoneKeyDown = React.useCallback(
    (event: React.KeyboardEvent<HTMLDivElement>) => {
      if (event.key === "Enter" || event.key === " ") {
        event.preventDefault();
        onDropzoneClick();
      }
    },
    [onDropzoneClick],
  );

  const onFileInputChange = React.useCallback(
    (event: React.ChangeEvent<HTMLInputElement>) => {
      const selectedFiles = Array.from(event.target.files ?? []);
      addFiles(selectedFiles, false);
      event.target.value = "";
    },
    [addFiles],
  );

  const onOpenChange = React.useCallback(
    (open: boolean) => {
      const { tableMeta, rowIndex, columnId, readOnly } = propsRef.current;

      if (open && !readOnly) {
        setError(null);
        tableMeta?.onCellEditingStart?.(rowIndex, columnId);
      } else {
        setError(null);
        tableMeta?.onCellEditingStop?.();
      }
    },
    [propsRef],
  );

  const onEscapeKeyDown: NonNullable<
    React.ComponentProps<typeof PopoverContent>["onEscapeKeyDown"]
  > = React.useCallback((event) => {
    // Prevent the escape key from propagating to the data grid's keyboard handler
    // which would call blurCell() and remove focus from the cell
    event.stopPropagation();
  }, []);

  const onOpenAutoFocus: NonNullable<
    React.ComponentProps<typeof PopoverContent>["onOpenAutoFocus"]
  > = React.useCallback((event) => {
    event.preventDefault();
    queueMicrotask(() => {
      dropzoneRef.current?.focus();
    });
  }, []);

  const onWrapperKeyDown = React.useCallback(
    (event: React.KeyboardEvent<HTMLDivElement>) => {
      const { tableMeta, rowIndex, columnId, isEditing, isFocused, cellValue } =
        propsRef.current;

      if (isEditing) {
        if (event.key === "Escape") {
          event.preventDefault();
          setFiles(cellValue);
          setError(null);
          tableMeta?.onCellEditingStop?.();
        } else if (event.key === " ") {
          event.preventDefault();
          onDropzoneClick();
        }
      } else if (isFocused && event.key === "Enter") {
        event.preventDefault();
        tableMeta?.onCellEditingStart?.(rowIndex, columnId);
      } else if (!isEditing && isFocused && event.key === "Tab") {
        event.preventDefault();
        tableMeta?.onCellEditingStop?.({
          direction: event.shiftKey ? "left" : "right",
        });
      }
    },
    [propsRef, onDropzoneClick],
  );

  React.useEffect(() => {
    return () => {
      for (const file of files) {
        if (file.url) {
          URL.revokeObjectURL(file.url);
        }
      }
    };
  }, [files]);

  const lineCount = getLineCount(rowHeight);

  const { visibleItems: visibleFiles, hiddenCount: hiddenFileCount } =
    useBadgeOverflow({
      items: files,
      getLabel: (file) => file.name,
      containerRef,
      lineCount,
      cacheKeyPrefix: "file",
      iconSize: 12,
      maxWidth: 100,
    });

  return (
    <DataGridCellWrapper<TData>
      ref={containerRef}
      cell={cell}
      tableMeta={tableMeta}
      rowIndex={rowIndex}
      columnId={columnId}
      rowHeight={rowHeight}
      isEditing={isEditing}
      isFocused={isFocused}
      isSelected={isSelected}
      isSearchMatch={isSearchMatch}
      isActiveSearchMatch={isActiveSearchMatch}
      readOnly={readOnly}
      className={cn({
        "ring-1 ring-primary/80 ring-inset": isDraggingOver,
      })}
      onDragEnter={onCellDragEnter}
      onDragLeave={onCellDragLeave}
      onDragOver={onCellDragOver}
      onDrop={onCellDrop}
      onKeyDown={onWrapperKeyDown}
    >
      {isEditing ? (
        <Popover open={isEditing} onOpenChange={onOpenChange}>
          <PopoverAnchor asChild>
            <div className="absolute inset-0" />
          </PopoverAnchor>
          <PopoverContent
            data-grid-cell-editor=""
            align="start"
            sideOffset={sideOffset}
            className="w-[400px] rounded-none p-0"
            onEscapeKeyDown={onEscapeKeyDown}
            onOpenAutoFocus={onOpenAutoFocus}
          >
            <div className="flex flex-col gap-2 p-3">
              <span id={labelId} className="sr-only">
                File upload
              </span>
              <div
                role="region"
                aria-labelledby={labelId}
                aria-describedby={descriptionId}
                aria-invalid={!!error}
                aria-disabled={isPending}
                data-dragging={isDragging ? "" : undefined}
                data-invalid={error ? "" : undefined}
                data-disabled={isPending ? "" : undefined}
                tabIndex={isDragging || isPending ? -1 : 0}
                className="flex cursor-pointer flex-col items-center justify-center gap-2 rounded-md border-2 border-dashed p-6 outline-none transition-colors hover:bg-accent/30 focus-visible:border-ring/50 data-disabled:pointer-events-none data-dragging:border-primary/30 data-invalid:border-destructive data-dragging:bg-accent/30 data-disabled:opacity-50 data-invalid:ring-destructive/20"
                ref={dropzoneRef}
                onClick={onDropzoneClick}
                onDragEnter={onDropzoneDragEnter}
                onDragLeave={onDropzoneDragLeave}
                onDragOver={onDropzoneDragOver}
                onDrop={onDropzoneDrop}
                onKeyDown={onDropzoneKeyDown}
              >
                <Upload className="size-8 text-muted-foreground" />
                <div className="text-center text-sm">
                  <p className="font-medium">
                    {isDragging ? "Drop files here" : "Drag files here"}
                  </p>
                  <p className="text-muted-foreground text-xs">
                    or click to browse
                  </p>
                </div>
                <p id={descriptionId} className="text-muted-foreground text-xs">
                  {maxFileSize
                    ? `Max size: ${formatFileSize(maxFileSize)}${maxFiles ? ` • Max ${maxFiles} files` : ""}`
                    : maxFiles
                      ? `Max ${maxFiles} files`
                      : "Select files to upload"}
                </p>
              </div>
              <input
                type="file"
                aria-labelledby={labelId}
                aria-describedby={descriptionId}
                multiple={multiple}
                accept={accept}
                className="sr-only"
                ref={fileInputRef}
                onChange={onFileInputChange}
              />
              {files.length > 0 && (
                <div className="flex flex-col gap-2">
                  <div className="flex items-center justify-between">
                    <p className="font-medium text-muted-foreground text-xs">
                      {files.length} {files.length === 1 ? "file" : "files"}
                    </p>
                    <Button
                      type="button"
                      variant="ghost"
                      size="sm"
                      className="h-6 text-muted-foreground text-xs"
                      onClick={clearAll}
                      disabled={isPending}
                    >
                      Clear all
                    </Button>
                  </div>
                  <div className="max-h-[200px] space-y-1 overflow-y-auto">
                    {files.map((file) => {
                      const FileIcon = getFileIcon(file.type);
                      const isFileUploading = uploadingFiles.has(file.id);
                      const isFileDeleting = deletingFiles.has(file.id);
                      const isFilePending = isFileUploading || isFileDeleting;

                      return (
                        <div
                          key={file.id}
                          data-pending={isFilePending ? "" : undefined}
                          className="flex items-center gap-2 rounded-md border bg-muted/50 px-2 py-1.5 data-pending:opacity-60"
                        >
                          {FileIcon && (
                            <FileIcon className="size-4 shrink-0 text-muted-foreground" />
                          )}
                          <div className="flex-1 overflow-hidden">
                            <p className="truncate text-sm">{file.name}</p>
                            <p className="text-muted-foreground text-xs">
                              {isFileUploading
                                ? "Uploading..."
                                : isFileDeleting
                                  ? "Deleting..."
                                  : formatFileSize(file.size)}
                            </p>
                          </div>
                          <Button
                            type="button"
                            variant="ghost"
                            size="icon"
                            className="size-5 rounded-sm"
                            onClick={() => removeFile(file.id)}
                            disabled={isPending}
                          >
                            <X className="size-3" />
                          </Button>
                        </div>
                      );
                    })}
                  </div>
                </div>
              )}
            </div>
          </PopoverContent>
        </Popover>
      ) : null}
      {isDraggingOver ? (
        <div className="flex items-center justify-center gap-2 text-primary text-sm">
          <Upload className="size-4" />
          <span>Drop files here</span>
        </div>
      ) : files.length > 0 ? (
        <div className="flex flex-wrap items-center gap-1 overflow-hidden">
          {visibleFiles.map((file) => {
            const isUploading = uploadingFiles.has(file.id);

            if (isUploading) {
              return (
                <Skeleton
                  key={file.id}
                  className="h-5 shrink-0 px-1.5"
                  style={{
                    width: `${Math.min(file.name.length * 8 + 30, 100)}px`,
                  }}
                />
              );
            }

            const FileIcon = getFileIcon(file.type);

            return (
              <Badge
                key={file.id}
                variant="secondary"
                className="gap-1 px-1.5 py-px"
              >
                {FileIcon && <FileIcon className="size-3 shrink-0" />}
                <span className="max-w-[100px] truncate">{file.name}</span>
              </Badge>
            );
          })}
          {hiddenFileCount > 0 && (
            <Badge
              variant="outline"
              className="px-1.5 py-px text-muted-foreground"
            >
              +{hiddenFileCount}
            </Badge>
          )}
        </div>
      ) : null}
    </DataGridCellWrapper>
  );
}<|MERGE_RESOLUTION|>--- conflicted
+++ resolved
@@ -439,7 +439,6 @@
   const max = numberCellOpts?.max;
   const step = numberCellOpts?.step;
 
-<<<<<<< HEAD
   const propsRef = useAsRef({
     tableMeta,
     rowIndex,
@@ -450,9 +449,8 @@
     isFocused,
     value,
   });
-=======
+
   const prevIsEditingRef = React.useRef(isEditing);
->>>>>>> 5eabc43b
 
   const prevInitialValueRef = React.useRef(initialValue);
   if (initialValue !== prevInitialValueRef.current) {
