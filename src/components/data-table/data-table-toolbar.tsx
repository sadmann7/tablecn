--- conflicted
+++ resolved
@@ -61,13 +61,8 @@
       role="toolbar"
       aria-orientation="horizontal"
       className={cn(
-<<<<<<< HEAD
         "flex w-full items-center justify-between gap-2 overflow-auto",
         className
-=======
-        "flex w-full items-center justify-between gap-2 overflow-auto p-1",
-        className,
->>>>>>> 5fd0b6f2
       )}
       {...props}
     >
