import * as React from "react"
import { type SearchParams } from "@/types"

import { Skeleton } from "@/components/ui/skeleton"
import { DataTableSkeleton } from "@/components/data-table/data-table-skeleton"
import { DateRangePicker } from "@/components/date-range-picker"
import { Shell } from "@/components/shell"

import { FeatureFlagsProvider } from "./_components/feature-flags-provider"
import { TasksTable } from "./_components/tasks-table"
import {
  getTaskPriorityCounts,
  getTasks,
  getTaskStatusCounts,
} from "./_lib/queries"
import { searchParamsSchema } from "./_lib/validations"

export interface IndexPageProps {
  searchParams: Promise<SearchParams>
}

<<<<<<< HEAD
export default async function IndexPage(props: IndexPageProps) {
  const searchParams = await props.searchParams
  const search = searchParamsSchema.parse(searchParams)
=======
export default async function IndexPage({ searchParams }: IndexPageProps) {
  const search = searchParamsSchema.parse(await searchParams)
>>>>>>> 132d8da9

  const promises = Promise.all([
    getTasks(search),
    getTaskStatusCounts(),
    getTaskPriorityCounts(),
  ])

  return (
    <Shell className="gap-2">
      <FeatureFlagsProvider>
        <React.Suspense fallback={<Skeleton className="h-7 w-52" />}>
          <DateRangePicker
            triggerSize="sm"
            triggerClassName="ml-auto w-56 sm:w-60"
            align="end"
            shallow={false}
          />
        </React.Suspense>
        <React.Suspense
          fallback={
            <DataTableSkeleton
              columnCount={5}
              searchableColumnCount={1}
              filterableColumnCount={2}
              cellWidths={["10rem", "40rem", "12rem", "12rem", "8rem"]}
              shrinkZero
            />
          }
        >
          <TasksTable promises={promises} />
        </React.Suspense>
      </FeatureFlagsProvider>
    </Shell>
  )
}<|MERGE_RESOLUTION|>--- conflicted
+++ resolved
@@ -15,18 +15,13 @@
 } from "./_lib/queries"
 import { searchParamsSchema } from "./_lib/validations"
 
-export interface IndexPageProps {
+interface IndexPageProps {
   searchParams: Promise<SearchParams>
 }
 
-<<<<<<< HEAD
 export default async function IndexPage(props: IndexPageProps) {
   const searchParams = await props.searchParams
   const search = searchParamsSchema.parse(searchParams)
-=======
-export default async function IndexPage({ searchParams }: IndexPageProps) {
-  const search = searchParamsSchema.parse(await searchParams)
->>>>>>> 132d8da9
 
   const promises = Promise.all([
     getTasks(search),
