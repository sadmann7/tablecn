import * as React from "react";
<<<<<<< HEAD
import {
  createSearchParamsCache,
} from "nuqs/server";

=======
>>>>>>> 513d468d
import { DataTableSkeleton } from "@/components/data-table/data-table-skeleton";
import { Shell } from "@/components/shell";
import { getValidFilters } from "@/lib/data-table";
import type { SearchParams } from "@/types";

import { FeatureFlagsProvider } from "./_components/feature-flags-provider";
import { TasksTable } from "./_components/tasks-table";
import {
  getEstimatedHoursRange,
  getTaskPriorityCounts,
  getTaskStatusCounts,
  getTasks,
} from "./_lib/queries";
import { searchParams } from "./_lib/validations";
import { FilterKeys } from "@/types/data-table";

const table1: FilterKeys = {
  page: "p1",
  perPage: "pp1",
  sort: "s1",
  filters: "f1",
  joinOperator: "j1",
}
const table2: FilterKeys = {
  page: "p2",
  perPage: "pp2",
  sort: "s2",
  filters: "f2",
  joinOperator: "j2",
}

const searchParamsCache1 = createSearchParamsCache(searchParams, { urlKeys: table1 })
const searchParamsCache2 = createSearchParamsCache(searchParams, { urlKeys: table2 })

interface IndexPageProps {
  searchParams: Promise<SearchParams>;
}

export default async function IndexPage(props: IndexPageProps) {
  const searchParams = await props.searchParams;
  const search1 = searchParamsCache1.parse(searchParams);
  const search2 = searchParamsCache2.parse(searchParams);

  const validFilters1 = getValidFilters(search1.filters);
  const validFilters2 = getValidFilters(search2.filters);

  const promises1 = Promise.all([
    getTasks({
      ...search1,
      filters: validFilters1,
    }),
    getTaskStatusCounts(),
    getTaskPriorityCounts(),
    getEstimatedHoursRange(),
  ]);
  const promises2 = Promise.all([
    getTasks({
      ...search2,
      filters: validFilters2,
    }),
    getTaskStatusCounts(),
    getTaskPriorityCounts(),
    getEstimatedHoursRange(),
  ]);

  return (
    <Shell className="gap-2">
      <FeatureFlagsProvider>
        <React.Suspense
          fallback={
            <DataTableSkeleton
              columnCount={7}
              filterCount={2}
              cellWidths={[
                "10rem",
                "30rem",
                "10rem",
                "10rem",
                "6rem",
                "6rem",
                "6rem",
              ]}
              shrinkZero
            />
          }
        >
          <TasksTable promises={promises1} advancedFilterKeys={table1}/>
        </React.Suspense>
        <React.Suspense
          fallback={
            <DataTableSkeleton
              columnCount={7}
              filterCount={2}
              cellWidths={[
                "10rem",
                "30rem",
                "10rem",
                "10rem",
                "6rem",
                "6rem",
                "6rem",
              ]}
              shrinkZero
            />
          }
        >
          <TasksTable promises={promises2} advancedFilterKeys={table2}/>
        </React.Suspense>
      </FeatureFlagsProvider>
    </Shell>
  );
}<|MERGE_RESOLUTION|>--- conflicted
+++ resolved
@@ -1,11 +1,5 @@
 import * as React from "react";
-<<<<<<< HEAD
-import {
-  createSearchParamsCache,
-} from "nuqs/server";
-
-=======
->>>>>>> 513d468d
+import { createSearchParamsCache } from "nuqs/server";
 import { DataTableSkeleton } from "@/components/data-table/data-table-skeleton";
 import { Shell } from "@/components/shell";
 import { getValidFilters } from "@/lib/data-table";
