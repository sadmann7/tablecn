--- conflicted
+++ resolved
@@ -73,45 +73,26 @@
         specifier: ^4.1.0
         version: 4.1.0
       drizzle-orm:
-<<<<<<< HEAD
-        specifier: ^0.35.0
+        specifier: ^0.35.3
         version: 0.35.3(@libsql/client-wasm@0.14.0)(pg@8.13.0)(postgres@3.4.4)(react@19.0.0-rc-69d4b800-20241021)(types-react@19.0.0-rc.1)
-=======
-        specifier: ^0.35.3
-        version: 0.35.3(@libsql/client-wasm@0.14.0)(@types/react@18.3.11)(pg@8.13.0)(postgres@3.4.4)(react@18.3.1)
->>>>>>> c3524da0
       export-to-csv:
         specifier: ^1.4.0
         version: 1.4.0
       geist:
         specifier: ^1.3.1
-<<<<<<< HEAD
         version: 1.3.1(next@15.0.1-canary.1(@babel/core@7.25.8)(react-dom@19.0.0-rc-69d4b800-20241021(react@19.0.0-rc-69d4b800-20241021))(react@19.0.0-rc-69d4b800-20241021))
-=======
-        version: 1.3.1(next@15.0.0(@babel/core@7.25.8)(react-dom@18.3.1(react@18.3.1))(react@18.3.1))
->>>>>>> c3524da0
       nanoid:
         specifier: ^5.0.7
         version: 5.0.7
       next:
-<<<<<<< HEAD
         specifier: 15.0.1-canary.1
         version: 15.0.1-canary.1(@babel/core@7.25.8)(react-dom@19.0.0-rc-69d4b800-20241021(react@19.0.0-rc-69d4b800-20241021))(react@19.0.0-rc-69d4b800-20241021)
-=======
-        specifier: ^15.0.0
-        version: 15.0.0(@babel/core@7.25.8)(react-dom@18.3.1(react@18.3.1))(react@18.3.1)
->>>>>>> c3524da0
       next-themes:
         specifier: ^0.3.0
         version: 0.3.0(react-dom@19.0.0-rc-69d4b800-20241021(react@19.0.0-rc-69d4b800-20241021))(react@19.0.0-rc-69d4b800-20241021)
       nuqs:
-<<<<<<< HEAD
-        specifier: ^1.19.3
-        version: 1.20.0(next@15.0.1-canary.1(@babel/core@7.25.8)(react-dom@19.0.0-rc-69d4b800-20241021(react@19.0.0-rc-69d4b800-20241021))(react@19.0.0-rc-69d4b800-20241021))
-=======
         specifier: ^2.0.0
-        version: 2.0.0(@babel/core@7.25.8)(react-dom@18.3.1(react@18.3.1))(react@18.3.1)(typescript@5.6.3)
->>>>>>> c3524da0
+        version: 2.0.0(@babel/core@7.25.8)(react-dom@19.0.0-rc-69d4b800-20241021(react@19.0.0-rc-69d4b800-20241021))(react@19.0.0-rc-69d4b800-20241021)(typescript@5.6.3)
       postgres:
         specifier: ^3.4.4
         version: 3.4.4
@@ -125,13 +106,8 @@
         specifier: 19.0.0-rc-69d4b800-20241021
         version: 19.0.0-rc-69d4b800-20241021(react@19.0.0-rc-69d4b800-20241021)
       react-hook-form:
-<<<<<<< HEAD
         specifier: ^7.53.0
         version: 7.53.1(react@19.0.0-rc-69d4b800-20241021)
-=======
-        specifier: ^7.53.1
-        version: 7.53.1(react@18.3.1)
->>>>>>> c3524da0
       server-only:
         specifier: ^0.0.1
         version: 0.0.1
@@ -145,13 +121,8 @@
         specifier: ^1.0.7
         version: 1.0.7(tailwindcss@3.4.14)
       vaul:
-<<<<<<< HEAD
-        specifier: ^1.0.0
+        specifier: ^1.1.0
         version: 1.1.0(react-dom@19.0.0-rc-69d4b800-20241021(react@19.0.0-rc-69d4b800-20241021))(react@19.0.0-rc-69d4b800-20241021)(types-react-dom@19.0.0-rc.1)(types-react@19.0.0-rc.1)
-=======
-        specifier: ^1.1.0
-        version: 1.1.0(@types/react-dom@18.3.1)(@types/react@18.3.11)(react-dom@18.3.1(react@18.3.1))(react@18.3.1)
->>>>>>> c3524da0
       zod:
         specifier: ^3.23.8
         version: 3.23.8
@@ -169,24 +140,19 @@
         specifier: ^8.56.10
         version: 8.56.12
       '@types/node':
-        specifier: ^22.7.8
+        specifier: ^22.7.4
         version: 22.7.8
       '@types/react':
         specifier: npm:types-react@19.0.0-rc.1
         version: types-react@19.0.0-rc.1
       '@types/react-dom':
-<<<<<<< HEAD
         specifier: npm:types-react-dom@19.0.0-rc.1
         version: types-react-dom@19.0.0-rc.1
-=======
-        specifier: ^18.3.1
-        version: 18.3.1
->>>>>>> c3524da0
       '@typescript-eslint/eslint-plugin':
-        specifier: ^8.11.0
+        specifier: ^8.8.0
         version: 8.11.0(@typescript-eslint/parser@8.11.0(eslint@8.57.1)(typescript@5.6.3))(eslint@8.57.1)(typescript@5.6.3)
       '@typescript-eslint/parser':
-        specifier: ^8.11.0
+        specifier: ^8.8.0
         version: 8.11.0(eslint@8.57.1)(typescript@5.6.3)
       autoprefixer:
         specifier: ^10.4.20
@@ -201,13 +167,8 @@
         specifier: ^8.57.0
         version: 8.57.1
       eslint-config-next:
-<<<<<<< HEAD
         specifier: 15.0.1-canary.1
         version: 15.0.1-canary.1(eslint@8.57.1)(typescript@5.6.3)
-=======
-        specifier: ^15.0.0
-        version: 15.0.0(eslint@8.57.1)(typescript@5.6.3)
->>>>>>> c3524da0
       eslint-config-prettier:
         specifier: ^9.1.0
         version: 9.1.0(eslint@8.57.1)
@@ -951,102 +912,107 @@
   '@libsql/core@0.14.0':
     resolution: {integrity: sha512-nhbuXf7GP3PSZgdCY2Ecj8vz187ptHlZQ0VRc751oB2C1W8jQUXKKklvt7t1LJiUTQBVJuadF628eUk+3cRi4Q==}
 
-<<<<<<< HEAD
+  '@next/env@15.0.0':
+    resolution: {integrity: sha512-Mcv8ZVmEgTO3bePiH/eJ7zHqQEs2gCqZ0UId2RxHmDDc7Pw6ngfSrOFlxG8XDpaex+n2G+TKPsQAf28MO+88Gw==}
+
   '@next/env@15.0.1-canary.1':
     resolution: {integrity: sha512-pK96r/oKFxF7lCVGlZbtF/YYByQahz4mdjPiIsPle/2Hltpyod7nmLGp9ECyKLlH9NezGCc5Jyu/40+TS/pqAA==}
 
   '@next/eslint-plugin-next@15.0.1-canary.1':
     resolution: {integrity: sha512-JYVXvvhq8wnqtJtT33cj2NqkFr7hW6mIhiYi2Me1WPM/YU1LGjpVhR1UUTx1Hla0eU8D1fEgNZ8urDUR6rmzJQ==}
 
-  '@next/swc-darwin-arm64@15.0.1-canary.1':
-    resolution: {integrity: sha512-MY+jXeRpXZVVMirkEFvDNdcbJsELbloiyOneMGQ+zweKmLSJ8p4IELcehBJsHzwHhyO+K3z6V9uBHKmrTQZNtQ==}
-=======
-  '@next/env@15.0.0':
-    resolution: {integrity: sha512-Mcv8ZVmEgTO3bePiH/eJ7zHqQEs2gCqZ0UId2RxHmDDc7Pw6ngfSrOFlxG8XDpaex+n2G+TKPsQAf28MO+88Gw==}
-
-  '@next/eslint-plugin-next@15.0.0':
-    resolution: {integrity: sha512-UG/Gnsq6Sc4wRhO9qk+vc/2v4OfRXH7GEH6/TGlNF5eU/vI9PIO7q+kgd65X2DxJ+qIpHWpzWwlPLmqMi1FE9A==}
-
   '@next/swc-darwin-arm64@15.0.0':
     resolution: {integrity: sha512-Gjgs3N7cFa40a9QT9AEHnuGKq69/bvIOn0SLGDV+ordq07QOP4k1GDOVedMHEjVeqy1HBLkL8rXnNTuMZIv79A==}
->>>>>>> c3524da0
     engines: {node: '>= 10'}
     cpu: [arm64]
     os: [darwin]
 
-<<<<<<< HEAD
-  '@next/swc-darwin-x64@15.0.1-canary.1':
-    resolution: {integrity: sha512-abM8fPfDE+1df71xUuiBg5NG1bg256/AceCKsENVhe49K95abeq+gSIYoAWVghHpGZU+C0DmBhwF087HvCfKvA==}
-=======
+  '@next/swc-darwin-arm64@15.0.1-canary.1':
+    resolution: {integrity: sha512-MY+jXeRpXZVVMirkEFvDNdcbJsELbloiyOneMGQ+zweKmLSJ8p4IELcehBJsHzwHhyO+K3z6V9uBHKmrTQZNtQ==}
+    engines: {node: '>= 10'}
+    cpu: [arm64]
+    os: [darwin]
+
   '@next/swc-darwin-x64@15.0.0':
     resolution: {integrity: sha512-BUtTvY5u9s5berAuOEydAUlVMjnl6ZjXS+xVrMt317mglYZ2XXjY8YRDCaz9vYMjBNPXH8Gh75Cew5CMdVbWTw==}
->>>>>>> c3524da0
     engines: {node: '>= 10'}
     cpu: [x64]
     os: [darwin]
 
-<<<<<<< HEAD
-  '@next/swc-linux-arm64-gnu@15.0.1-canary.1':
-    resolution: {integrity: sha512-cUc4xDqb0zOvZeSJaQqw/VCE596rt6dD25hlIEF/IYEWsZd3AvYiBQHj9N3HFlcPxhhvLX/r1w15tW874uAIvg==}
-=======
+  '@next/swc-darwin-x64@15.0.1-canary.1':
+    resolution: {integrity: sha512-abM8fPfDE+1df71xUuiBg5NG1bg256/AceCKsENVhe49K95abeq+gSIYoAWVghHpGZU+C0DmBhwF087HvCfKvA==}
+    engines: {node: '>= 10'}
+    cpu: [x64]
+    os: [darwin]
+
   '@next/swc-linux-arm64-gnu@15.0.0':
     resolution: {integrity: sha512-sbCoEpuWUBpYoLSgYrk0CkBv8RFv4ZlPxbwqRHr/BWDBJppTBtF53EvsntlfzQJ9fosYX12xnS6ltxYYwsMBjg==}
->>>>>>> c3524da0
     engines: {node: '>= 10'}
     cpu: [arm64]
     os: [linux]
 
-<<<<<<< HEAD
-  '@next/swc-linux-arm64-musl@15.0.1-canary.1':
-    resolution: {integrity: sha512-Zf9l9OQXdkjbVuo54geE7lle69GuAWq+CuP9koiXd4k6/2t17PdO7Qk+/wtbkWc7NusFrQ2uoCZBYfBjwdhdmA==}
-=======
-  '@next/swc-linux-arm64-musl@15.0.0':
-    resolution: {integrity: sha512-JAw84qfL81aQCirXKP4VkgmhiDpXJupGjt8ITUkHrOVlBd+3h5kjfPva5M0tH2F9KKSgJQHEo3F5S5tDH9h2ww==}
->>>>>>> c3524da0
+  '@next/swc-linux-arm64-gnu@15.0.1-canary.1':
+    resolution: {integrity: sha512-cUc4xDqb0zOvZeSJaQqw/VCE596rt6dD25hlIEF/IYEWsZd3AvYiBQHj9N3HFlcPxhhvLX/r1w15tW874uAIvg==}
     engines: {node: '>= 10'}
     cpu: [arm64]
     os: [linux]
 
-<<<<<<< HEAD
-  '@next/swc-linux-x64-gnu@15.0.1-canary.1':
-    resolution: {integrity: sha512-/CjGjqsZ1o0O6MxZWugVwSCuG3wgmMYtd5vOLqFg0WnUh/NB9qTws7qv8QDyqvcHw83LedtOWohyF2DFEu4gDA==}
-=======
+  '@next/swc-linux-arm64-musl@15.0.0':
+    resolution: {integrity: sha512-JAw84qfL81aQCirXKP4VkgmhiDpXJupGjt8ITUkHrOVlBd+3h5kjfPva5M0tH2F9KKSgJQHEo3F5S5tDH9h2ww==}
+    engines: {node: '>= 10'}
+    cpu: [arm64]
+    os: [linux]
+
+  '@next/swc-linux-arm64-musl@15.0.1-canary.1':
+    resolution: {integrity: sha512-Zf9l9OQXdkjbVuo54geE7lle69GuAWq+CuP9koiXd4k6/2t17PdO7Qk+/wtbkWc7NusFrQ2uoCZBYfBjwdhdmA==}
+    engines: {node: '>= 10'}
+    cpu: [arm64]
+    os: [linux]
+
   '@next/swc-linux-x64-gnu@15.0.0':
     resolution: {integrity: sha512-r5Smd03PfxrGKMewdRf2RVNA1CU5l2rRlvZLQYZSv7FUsXD5bKEcOZ/6/98aqRwL7diXOwD8TCWJk1NbhATQHg==}
->>>>>>> c3524da0
     engines: {node: '>= 10'}
     cpu: [x64]
     os: [linux]
 
-<<<<<<< HEAD
-  '@next/swc-linux-x64-musl@15.0.1-canary.1':
-    resolution: {integrity: sha512-e+SRDXMne+PZj9w14mx/PMJp1zDvCo55IvtAuO1AFZPU3BjwVKxNKo+gNo2LgMmJ+ojzRQqinrY45Olk3Z8EiQ==}
-=======
-  '@next/swc-linux-x64-musl@15.0.0':
-    resolution: {integrity: sha512-fM6qocafz4Xjhh79CuoQNeGPhDHGBBUbdVtgNFJOUM8Ih5ZpaDZlTvqvqsh5IoO06CGomxurEGqGz/4eR/FaMQ==}
->>>>>>> c3524da0
+  '@next/swc-linux-x64-gnu@15.0.1-canary.1':
+    resolution: {integrity: sha512-/CjGjqsZ1o0O6MxZWugVwSCuG3wgmMYtd5vOLqFg0WnUh/NB9qTws7qv8QDyqvcHw83LedtOWohyF2DFEu4gDA==}
     engines: {node: '>= 10'}
     cpu: [x64]
     os: [linux]
 
-<<<<<<< HEAD
-  '@next/swc-win32-arm64-msvc@15.0.1-canary.1':
-    resolution: {integrity: sha512-mcJ9EPtMETpLBiRM/1GLrMVYYjNQwvTYIEKmgTE3leR2Z4Mgn5Os/alf9s0xYylj2bB6+F4eoneC+hYS2cZvfA==}
-=======
+  '@next/swc-linux-x64-musl@15.0.0':
+    resolution: {integrity: sha512-fM6qocafz4Xjhh79CuoQNeGPhDHGBBUbdVtgNFJOUM8Ih5ZpaDZlTvqvqsh5IoO06CGomxurEGqGz/4eR/FaMQ==}
+    engines: {node: '>= 10'}
+    cpu: [x64]
+    os: [linux]
+
+  '@next/swc-linux-x64-musl@15.0.1-canary.1':
+    resolution: {integrity: sha512-e+SRDXMne+PZj9w14mx/PMJp1zDvCo55IvtAuO1AFZPU3BjwVKxNKo+gNo2LgMmJ+ojzRQqinrY45Olk3Z8EiQ==}
+    engines: {node: '>= 10'}
+    cpu: [x64]
+    os: [linux]
+
   '@next/swc-win32-arm64-msvc@15.0.0':
     resolution: {integrity: sha512-ZOd7c/Lz1lv7qP/KzR513XEa7QzW5/P0AH3A5eR1+Z/KmDOvMucht0AozccPc0TqhdV1xaXmC0Fdx0hoNzk6ng==}
->>>>>>> c3524da0
     engines: {node: '>= 10'}
     cpu: [arm64]
     os: [win32]
 
-<<<<<<< HEAD
+  '@next/swc-win32-arm64-msvc@15.0.1-canary.1':
+    resolution: {integrity: sha512-mcJ9EPtMETpLBiRM/1GLrMVYYjNQwvTYIEKmgTE3leR2Z4Mgn5Os/alf9s0xYylj2bB6+F4eoneC+hYS2cZvfA==}
+    engines: {node: '>= 10'}
+    cpu: [arm64]
+    os: [win32]
+
+  '@next/swc-win32-x64-msvc@15.0.0':
+    resolution: {integrity: sha512-2RVWcLtsqg4LtaoJ3j7RoKpnWHgcrz5XvuUGE7vBYU2i6M2XeD9Y8RlLaF770LEIScrrl8MdWsp6odtC6sZccg==}
+    engines: {node: '>= 10'}
+    cpu: [x64]
+    os: [win32]
+
   '@next/swc-win32-x64-msvc@15.0.1-canary.1':
     resolution: {integrity: sha512-x+RLbC7GauWGFM03RC9WV/aI8XsFFY47+CY++EloS8/WRPb3mBqkd7tQz00OxXpo4B2qnv5gtN8IaaP8YX0TIg==}
-=======
-  '@next/swc-win32-x64-msvc@15.0.0':
-    resolution: {integrity: sha512-2RVWcLtsqg4LtaoJ3j7RoKpnWHgcrz5XvuUGE7vBYU2i6M2XeD9Y8RlLaF770LEIScrrl8MdWsp6odtC6sZccg==}
->>>>>>> c3524da0
     engines: {node: '>= 10'}
     cpu: [x64]
     os: [win32]
@@ -2277,13 +2243,8 @@
     resolution: {integrity: sha512-TtpcNJ3XAzx3Gq8sWRzJaVajRs0uVxA2YAkdb1jm2YkPz4G6egUFAyA3n5vtEIZefPk5Wa4UXbKuS5fKkJWdgA==}
     engines: {node: '>=10'}
 
-<<<<<<< HEAD
   eslint-config-next@15.0.1-canary.1:
     resolution: {integrity: sha512-JDPa8q549xH14n2nlkmH70eBEf+iyf5wyQ7pDoHM1Vki94VGzQjgu38kfn4aLnsRdK8Bvmh9g5uruEAWU9RTZg==}
-=======
-  eslint-config-next@15.0.0:
-    resolution: {integrity: sha512-HFeTwCR2lFEUWmdB00WZrzaak2CvMvxici38gQknA6Bu2HPizSE4PNFGaFzr5GupjBt+SBJ/E0GIP57ZptOD3g==}
->>>>>>> c3524da0
     peerDependencies:
       eslint: ^7.23.0 || ^8.0.0 || ^9.0.0
       typescript: '>=3.3.1'
@@ -2868,26 +2829,37 @@
       react: ^16.8 || ^17 || ^18
       react-dom: ^16.8 || ^17 || ^18
 
-<<<<<<< HEAD
-  next@15.0.1-canary.1:
-    resolution: {integrity: sha512-ukJ6CHwDfZr1M87vzAtqnD4Q9BYUJ91hIQqzA2rXIWaWeBS62ytVm7SegJr0uVmgawzR8SfWwRKC/lIzrHZvAg==}
-=======
   next@15.0.0:
     resolution: {integrity: sha512-/ivqF6gCShXpKwY9hfrIQYh8YMge8L3W+w1oRLv/POmK4MOQnh+FscZ8a0fRFTSQWE+2z9ctNYvELD9vP2FV+A==}
->>>>>>> c3524da0
     engines: {node: '>=18.18.0'}
     hasBin: true
     peerDependencies:
       '@opentelemetry/api': ^1.1.0
       '@playwright/test': ^1.41.2
       babel-plugin-react-compiler: '*'
-<<<<<<< HEAD
+      react: ^18.2.0 || 19.0.0-rc-65a56d0e-20241020
+      react-dom: ^18.2.0 || 19.0.0-rc-65a56d0e-20241020
+      sass: ^1.3.0
+    peerDependenciesMeta:
+      '@opentelemetry/api':
+        optional: true
+      '@playwright/test':
+        optional: true
+      babel-plugin-react-compiler:
+        optional: true
+      sass:
+        optional: true
+
+  next@15.0.1-canary.1:
+    resolution: {integrity: sha512-ukJ6CHwDfZr1M87vzAtqnD4Q9BYUJ91hIQqzA2rXIWaWeBS62ytVm7SegJr0uVmgawzR8SfWwRKC/lIzrHZvAg==}
+    engines: {node: '>=18.18.0'}
+    hasBin: true
+    peerDependencies:
+      '@opentelemetry/api': ^1.1.0
+      '@playwright/test': ^1.41.2
+      babel-plugin-react-compiler: '*'
       react: ^18.2.0 || 19.0.0-rc-69d4b800-20241021
       react-dom: ^18.2.0 || 19.0.0-rc-69d4b800-20241021
-=======
-      react: ^18.2.0 || 19.0.0-rc-65a56d0e-20241020
-      react-dom: ^18.2.0 || 19.0.0-rc-65a56d0e-20241020
->>>>>>> c3524da0
       sass: ^1.3.0
     peerDependenciesMeta:
       '@opentelemetry/api':
@@ -4197,65 +4169,61 @@
     dependencies:
       js-base64: 3.7.7
 
-<<<<<<< HEAD
+  '@next/env@15.0.0':
+    optional: true
+
   '@next/env@15.0.1-canary.1': {}
 
   '@next/eslint-plugin-next@15.0.1-canary.1':
     dependencies:
       fast-glob: 3.3.1
 
+  '@next/swc-darwin-arm64@15.0.0':
+    optional: true
+
   '@next/swc-darwin-arm64@15.0.1-canary.1':
     optional: true
 
+  '@next/swc-darwin-x64@15.0.0':
+    optional: true
+
   '@next/swc-darwin-x64@15.0.1-canary.1':
     optional: true
 
+  '@next/swc-linux-arm64-gnu@15.0.0':
+    optional: true
+
   '@next/swc-linux-arm64-gnu@15.0.1-canary.1':
     optional: true
 
+  '@next/swc-linux-arm64-musl@15.0.0':
+    optional: true
+
   '@next/swc-linux-arm64-musl@15.0.1-canary.1':
     optional: true
 
+  '@next/swc-linux-x64-gnu@15.0.0':
+    optional: true
+
   '@next/swc-linux-x64-gnu@15.0.1-canary.1':
     optional: true
 
+  '@next/swc-linux-x64-musl@15.0.0':
+    optional: true
+
   '@next/swc-linux-x64-musl@15.0.1-canary.1':
     optional: true
 
+  '@next/swc-win32-arm64-msvc@15.0.0':
+    optional: true
+
   '@next/swc-win32-arm64-msvc@15.0.1-canary.1':
     optional: true
 
+  '@next/swc-win32-x64-msvc@15.0.0':
+    optional: true
+
   '@next/swc-win32-x64-msvc@15.0.1-canary.1':
-=======
-  '@next/env@15.0.0': {}
-
-  '@next/eslint-plugin-next@15.0.0':
-    dependencies:
-      fast-glob: 3.3.1
-
-  '@next/swc-darwin-arm64@15.0.0':
-    optional: true
-
-  '@next/swc-darwin-x64@15.0.0':
-    optional: true
-
-  '@next/swc-linux-arm64-gnu@15.0.0':
-    optional: true
-
-  '@next/swc-linux-arm64-musl@15.0.0':
-    optional: true
-
-  '@next/swc-linux-x64-gnu@15.0.0':
-    optional: true
-
-  '@next/swc-linux-x64-musl@15.0.0':
-    optional: true
-
-  '@next/swc-win32-arm64-msvc@15.0.0':
-    optional: true
-
-  '@next/swc-win32-x64-msvc@15.0.0':
->>>>>>> c3524da0
     optional: true
 
   '@nodelib/fs.scandir@2.1.5':
@@ -4839,14 +4807,14 @@
 
   '@radix-ui/rect@1.1.0': {}
 
-  '@remix-run/react@2.13.1(react-dom@18.3.1(react@18.3.1))(react@18.3.1)(typescript@5.6.3)':
+  '@remix-run/react@2.13.1(react-dom@19.0.0-rc-69d4b800-20241021(react@19.0.0-rc-69d4b800-20241021))(react@19.0.0-rc-69d4b800-20241021)(typescript@5.6.3)':
     dependencies:
       '@remix-run/router': 1.20.0
       '@remix-run/server-runtime': 2.13.1(typescript@5.6.3)
-      react: 18.3.1
-      react-dom: 18.3.1(react@18.3.1)
-      react-router: 6.27.0(react@18.3.1)
-      react-router-dom: 6.27.0(react-dom@18.3.1(react@18.3.1))(react@18.3.1)
+      react: 19.0.0-rc-69d4b800-20241021
+      react-dom: 19.0.0-rc-69d4b800-20241021(react@19.0.0-rc-69d4b800-20241021)
+      react-router: 6.27.0(react@19.0.0-rc-69d4b800-20241021)
+      react-router-dom: 6.27.0(react-dom@19.0.0-rc-69d4b800-20241021(react@19.0.0-rc-69d4b800-20241021))(react@19.0.0-rc-69d4b800-20241021)
       turbo-stream: 2.4.0
     optionalDependencies:
       typescript: 5.6.3
@@ -5550,15 +5518,9 @@
 
   escape-string-regexp@4.0.0: {}
 
-<<<<<<< HEAD
   eslint-config-next@15.0.1-canary.1(eslint@8.57.1)(typescript@5.6.3):
     dependencies:
       '@next/eslint-plugin-next': 15.0.1-canary.1
-=======
-  eslint-config-next@15.0.0(eslint@8.57.1)(typescript@5.6.3):
-    dependencies:
-      '@next/eslint-plugin-next': 15.0.0
->>>>>>> c3524da0
       '@rushstack/eslint-patch': 1.10.4
       '@typescript-eslint/eslint-plugin': 8.11.0(@typescript-eslint/parser@8.11.0(eslint@8.57.1)(typescript@5.6.3))(eslint@8.57.1)(typescript@5.6.3)
       '@typescript-eslint/parser': 8.11.0(eslint@8.57.1)(typescript@5.6.3)
@@ -5843,15 +5805,9 @@
 
   functions-have-names@1.2.3: {}
 
-<<<<<<< HEAD
   geist@1.3.1(next@15.0.1-canary.1(@babel/core@7.25.8)(react-dom@19.0.0-rc-69d4b800-20241021(react@19.0.0-rc-69d4b800-20241021))(react@19.0.0-rc-69d4b800-20241021)):
     dependencies:
       next: 15.0.1-canary.1(@babel/core@7.25.8)(react-dom@19.0.0-rc-69d4b800-20241021(react@19.0.0-rc-69d4b800-20241021))(react@19.0.0-rc-69d4b800-20241021)
-=======
-  geist@1.3.1(next@15.0.0(@babel/core@7.25.8)(react-dom@18.3.1(react@18.3.1))(react@18.3.1)):
-    dependencies:
-      next: 15.0.0(@babel/core@7.25.8)(react-dom@18.3.1(react@18.3.1))(react@18.3.1)
->>>>>>> c3524da0
 
   gensync@1.0.0-beta.2: {}
 
@@ -6218,21 +6174,40 @@
       react: 19.0.0-rc-69d4b800-20241021
       react-dom: 19.0.0-rc-69d4b800-20241021(react@19.0.0-rc-69d4b800-20241021)
 
-<<<<<<< HEAD
-  next@15.0.1-canary.1(@babel/core@7.25.8)(react-dom@19.0.0-rc-69d4b800-20241021(react@19.0.0-rc-69d4b800-20241021))(react@19.0.0-rc-69d4b800-20241021):
-    dependencies:
-      '@next/env': 15.0.1-canary.1
-=======
-  next@15.0.0(@babel/core@7.25.8)(react-dom@18.3.1(react@18.3.1))(react@18.3.1):
+  next@15.0.0(@babel/core@7.25.8)(react-dom@19.0.0-rc-69d4b800-20241021(react@19.0.0-rc-69d4b800-20241021))(react@19.0.0-rc-69d4b800-20241021):
     dependencies:
       '@next/env': 15.0.0
->>>>>>> c3524da0
       '@swc/counter': 0.1.3
       '@swc/helpers': 0.5.13
       busboy: 1.6.0
       caniuse-lite: 1.0.30001669
       postcss: 8.4.31
-<<<<<<< HEAD
+      react: 19.0.0-rc-69d4b800-20241021
+      react-dom: 19.0.0-rc-69d4b800-20241021(react@19.0.0-rc-69d4b800-20241021)
+      styled-jsx: 5.1.6(@babel/core@7.25.8)(react@19.0.0-rc-69d4b800-20241021)
+    optionalDependencies:
+      '@next/swc-darwin-arm64': 15.0.0
+      '@next/swc-darwin-x64': 15.0.0
+      '@next/swc-linux-arm64-gnu': 15.0.0
+      '@next/swc-linux-arm64-musl': 15.0.0
+      '@next/swc-linux-x64-gnu': 15.0.0
+      '@next/swc-linux-x64-musl': 15.0.0
+      '@next/swc-win32-arm64-msvc': 15.0.0
+      '@next/swc-win32-x64-msvc': 15.0.0
+      sharp: 0.33.5
+    transitivePeerDependencies:
+      - '@babel/core'
+      - babel-plugin-macros
+    optional: true
+
+  next@15.0.1-canary.1(@babel/core@7.25.8)(react-dom@19.0.0-rc-69d4b800-20241021(react@19.0.0-rc-69d4b800-20241021))(react@19.0.0-rc-69d4b800-20241021):
+    dependencies:
+      '@next/env': 15.0.1-canary.1
+      '@swc/counter': 0.1.3
+      '@swc/helpers': 0.5.13
+      busboy: 1.6.0
+      caniuse-lite: 1.0.30001669
+      postcss: 8.4.31
       react: 19.0.0-rc-69d4b800-20241021
       react-dom: 19.0.0-rc-69d4b800-20241021(react@19.0.0-rc-69d4b800-20241021)
       styled-jsx: 5.1.6(@babel/core@7.25.8)(react@19.0.0-rc-69d4b800-20241021)
@@ -6245,20 +6220,6 @@
       '@next/swc-linux-x64-musl': 15.0.1-canary.1
       '@next/swc-win32-arm64-msvc': 15.0.1-canary.1
       '@next/swc-win32-x64-msvc': 15.0.1-canary.1
-=======
-      react: 18.3.1
-      react-dom: 18.3.1(react@18.3.1)
-      styled-jsx: 5.1.6(@babel/core@7.25.8)(react@18.3.1)
-    optionalDependencies:
-      '@next/swc-darwin-arm64': 15.0.0
-      '@next/swc-darwin-x64': 15.0.0
-      '@next/swc-linux-arm64-gnu': 15.0.0
-      '@next/swc-linux-arm64-musl': 15.0.0
-      '@next/swc-linux-x64-gnu': 15.0.0
-      '@next/swc-linux-x64-musl': 15.0.0
-      '@next/swc-win32-arm64-msvc': 15.0.0
-      '@next/swc-win32-x64-msvc': 15.0.0
->>>>>>> c3524da0
       sharp: 0.33.5
     transitivePeerDependencies:
       - '@babel/core'
@@ -6270,20 +6231,14 @@
 
   normalize-range@0.1.2: {}
 
-<<<<<<< HEAD
-  nuqs@1.20.0(next@15.0.1-canary.1(@babel/core@7.25.8)(react-dom@19.0.0-rc-69d4b800-20241021(react@19.0.0-rc-69d4b800-20241021))(react@19.0.0-rc-69d4b800-20241021)):
+  nuqs@2.0.0(@babel/core@7.25.8)(react-dom@19.0.0-rc-69d4b800-20241021(react@19.0.0-rc-69d4b800-20241021))(react@19.0.0-rc-69d4b800-20241021)(typescript@5.6.3):
     dependencies:
       mitt: 3.0.1
-      next: 15.0.1-canary.1(@babel/core@7.25.8)(react-dom@19.0.0-rc-69d4b800-20241021(react@19.0.0-rc-69d4b800-20241021))(react@19.0.0-rc-69d4b800-20241021)
-=======
-  nuqs@2.0.0(@babel/core@7.25.8)(react-dom@18.3.1(react@18.3.1))(react@18.3.1)(typescript@5.6.3):
-    dependencies:
-      mitt: 3.0.1
-      react: 18.3.1
-    optionalDependencies:
-      '@remix-run/react': 2.13.1(react-dom@18.3.1(react@18.3.1))(react@18.3.1)(typescript@5.6.3)
-      next: 15.0.0(@babel/core@7.25.8)(react-dom@18.3.1(react@18.3.1))(react@18.3.1)
-      react-router-dom: 6.27.0(react-dom@18.3.1(react@18.3.1))(react@18.3.1)
+      react: 19.0.0-rc-69d4b800-20241021
+    optionalDependencies:
+      '@remix-run/react': 2.13.1(react-dom@19.0.0-rc-69d4b800-20241021(react@19.0.0-rc-69d4b800-20241021))(react@19.0.0-rc-69d4b800-20241021)(typescript@5.6.3)
+      next: 15.0.0(@babel/core@7.25.8)(react-dom@19.0.0-rc-69d4b800-20241021(react@19.0.0-rc-69d4b800-20241021))(react@19.0.0-rc-69d4b800-20241021)
+      react-router-dom: 6.27.0(react-dom@19.0.0-rc-69d4b800-20241021(react@19.0.0-rc-69d4b800-20241021))(react@19.0.0-rc-69d4b800-20241021)
     transitivePeerDependencies:
       - '@babel/core'
       - '@opentelemetry/api'
@@ -6293,7 +6248,6 @@
       - react-dom
       - sass
       - typescript
->>>>>>> c3524da0
 
   object-assign@4.1.1: {}
 
@@ -6546,25 +6500,21 @@
     optionalDependencies:
       '@types/react': types-react@19.0.0-rc.1
 
-<<<<<<< HEAD
+  react-router-dom@6.27.0(react-dom@19.0.0-rc-69d4b800-20241021(react@19.0.0-rc-69d4b800-20241021))(react@19.0.0-rc-69d4b800-20241021):
+    dependencies:
+      '@remix-run/router': 1.20.0
+      react: 19.0.0-rc-69d4b800-20241021
+      react-dom: 19.0.0-rc-69d4b800-20241021(react@19.0.0-rc-69d4b800-20241021)
+      react-router: 6.27.0(react@19.0.0-rc-69d4b800-20241021)
+    optional: true
+
+  react-router@6.27.0(react@19.0.0-rc-69d4b800-20241021):
+    dependencies:
+      '@remix-run/router': 1.20.0
+      react: 19.0.0-rc-69d4b800-20241021
+    optional: true
+
   react-style-singleton@2.2.1(react@19.0.0-rc-69d4b800-20241021)(types-react@19.0.0-rc.1):
-=======
-  react-router-dom@6.27.0(react-dom@18.3.1(react@18.3.1))(react@18.3.1):
-    dependencies:
-      '@remix-run/router': 1.20.0
-      react: 18.3.1
-      react-dom: 18.3.1(react@18.3.1)
-      react-router: 6.27.0(react@18.3.1)
-    optional: true
-
-  react-router@6.27.0(react@18.3.1):
-    dependencies:
-      '@remix-run/router': 1.20.0
-      react: 18.3.1
-    optional: true
-
-  react-style-singleton@2.2.1(@types/react@18.3.11)(react@18.3.1):
->>>>>>> c3524da0
     dependencies:
       get-nonce: 1.0.1
       invariant: 2.2.4
@@ -6720,11 +6670,7 @@
       is-arrayish: 0.3.2
     optional: true
 
-<<<<<<< HEAD
   sonner@1.5.0(react-dom@19.0.0-rc-69d4b800-20241021(react@19.0.0-rc-69d4b800-20241021))(react@19.0.0-rc-69d4b800-20241021):
-=======
-  sonner@1.5.0(react-dom@18.3.1(react@18.3.1))(react@18.3.1):
->>>>>>> c3524da0
     dependencies:
       react: 19.0.0-rc-69d4b800-20241021
       react-dom: 19.0.0-rc-69d4b800-20241021(react@19.0.0-rc-69d4b800-20241021)
@@ -6814,11 +6760,7 @@
 
   strip-json-comments@3.1.1: {}
 
-<<<<<<< HEAD
   styled-jsx@5.1.6(@babel/core@7.25.8)(react@19.0.0-rc-69d4b800-20241021):
-=======
-  styled-jsx@5.1.6(@babel/core@7.25.8)(react@18.3.1):
->>>>>>> c3524da0
     dependencies:
       client-only: 0.0.1
       react: 19.0.0-rc-69d4b800-20241021
