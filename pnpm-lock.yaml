lockfileVersion: '9.0'

settings:
  autoInstallPeers: true
  excludeLinksFromLockfile: false

importers:

  .:
    dependencies:
      '@dnd-kit/core':
        specifier: ^6.3.1
        version: 6.3.1(react-dom@19.0.0(react@19.0.0))(react@19.0.0)
      '@dnd-kit/modifiers':
        specifier: ^9.0.0
        version: 9.0.0(@dnd-kit/core@6.3.1(react-dom@19.0.0(react@19.0.0))(react@19.0.0))(react@19.0.0)
      '@dnd-kit/sortable':
        specifier: ^10.0.0
        version: 10.0.0(@dnd-kit/core@6.3.1(react-dom@19.0.0(react@19.0.0))(react@19.0.0))(react@19.0.0)
      '@dnd-kit/utilities':
        specifier: ^3.2.2
        version: 3.2.2(react@19.0.0)
      '@hookform/resolvers':
        specifier: ^4.0.0
        version: 4.1.3(react-hook-form@7.54.2(react@19.0.0))
      '@radix-ui/react-checkbox':
        specifier: ^1.1.3
        version: 1.1.4(@types/react-dom@19.0.4(@types/react@19.0.12))(@types/react@19.0.12)(react-dom@19.0.0(react@19.0.0))(react@19.0.0)
      '@radix-ui/react-dialog':
        specifier: ^1.1.5
        version: 1.1.6(@types/react-dom@19.0.4(@types/react@19.0.12))(@types/react@19.0.12)(react-dom@19.0.0(react@19.0.0))(react@19.0.0)
      '@radix-ui/react-dropdown-menu':
        specifier: ^2.1.5
        version: 2.1.6(@types/react-dom@19.0.4(@types/react@19.0.12))(@types/react@19.0.12)(react-dom@19.0.0(react@19.0.0))(react@19.0.0)
      '@radix-ui/react-label':
        specifier: ^2.1.1
        version: 2.1.2(@types/react-dom@19.0.4(@types/react@19.0.12))(@types/react@19.0.12)(react-dom@19.0.0(react@19.0.0))(react@19.0.0)
      '@radix-ui/react-popover':
        specifier: ^1.1.5
        version: 1.1.6(@types/react-dom@19.0.4(@types/react@19.0.12))(@types/react@19.0.12)(react-dom@19.0.0(react@19.0.0))(react@19.0.0)
      '@radix-ui/react-portal':
        specifier: ^1.1.3
        version: 1.1.4(@types/react-dom@19.0.4(@types/react@19.0.12))(@types/react@19.0.12)(react-dom@19.0.0(react@19.0.0))(react@19.0.0)
      '@radix-ui/react-select':
        specifier: ^2.1.5
        version: 2.1.6(@types/react-dom@19.0.4(@types/react@19.0.12))(@types/react@19.0.12)(react-dom@19.0.0(react@19.0.0))(react@19.0.0)
      '@radix-ui/react-separator':
        specifier: ^1.1.1
        version: 1.1.2(@types/react-dom@19.0.4(@types/react@19.0.12))(@types/react@19.0.12)(react-dom@19.0.0(react@19.0.0))(react@19.0.0)
      '@radix-ui/react-slider':
        specifier: ^1.2.3
        version: 1.2.3(@types/react-dom@19.0.4(@types/react@19.0.12))(@types/react@19.0.12)(react-dom@19.0.0(react@19.0.0))(react@19.0.0)
      '@radix-ui/react-slot':
        specifier: ^1.1.1
        version: 1.1.2(@types/react@19.0.12)(react@19.0.0)
      '@radix-ui/react-toggle':
        specifier: ^1.1.1
        version: 1.1.2(@types/react-dom@19.0.4(@types/react@19.0.12))(@types/react@19.0.12)(react-dom@19.0.0(react@19.0.0))(react@19.0.0)
      '@radix-ui/react-toggle-group':
        specifier: ^1.1.1
        version: 1.1.2(@types/react-dom@19.0.4(@types/react@19.0.12))(@types/react@19.0.12)(react-dom@19.0.0(react@19.0.0))(react@19.0.0)
      '@radix-ui/react-tooltip':
        specifier: ^1.1.7
        version: 1.1.8(@types/react-dom@19.0.4(@types/react@19.0.12))(@types/react@19.0.12)(react-dom@19.0.0(react@19.0.0))(react@19.0.0)
      '@t3-oss/env-nextjs':
        specifier: ^0.12.0
        version: 0.12.0(typescript@5.8.2)(zod@3.24.2)
      '@tanstack/react-table':
        specifier: ^8.20.6
        version: 8.21.2(react-dom@19.0.0(react@19.0.0))(react@19.0.0)
      class-variance-authority:
        specifier: ^0.7.1
        version: 0.7.1
      clsx:
        specifier: ^2.1.1
        version: 2.1.1
      cmdk:
        specifier: ^1.0.4
        version: 1.1.1(@types/react-dom@19.0.4(@types/react@19.0.12))(@types/react@19.0.12)(react-dom@19.0.0(react@19.0.0))(react@19.0.0)
      date-fns:
        specifier: ^4.1.0
        version: 4.1.0
      drizzle-orm:
        specifier: ^0.41.0
        version: 0.41.0(gel@2.0.1)(pg@8.14.1)(postgres@3.4.5)
      export-to-csv:
        specifier: ^1.4.0
        version: 1.4.0
      geist:
        specifier: ^1.3.1
        version: 1.3.1(next@15.2.4(@babel/core@7.26.10)(react-dom@19.0.0(react@19.0.0))(react@19.0.0))
      lucide-react:
        specifier: ^0.484.0
        version: 0.484.0(react@19.0.0)
      motion:
        specifier: ^12.6.0
        version: 12.6.0(react-dom@19.0.0(react@19.0.0))(react@19.0.0)
      nanoid:
        specifier: ^5.0.9
        version: 5.1.5
      next:
        specifier: ^15.1.6
        version: 15.2.4(@babel/core@7.26.10)(react-dom@19.0.0(react@19.0.0))(react@19.0.0)
      next-themes:
        specifier: ^0.4.4
        version: 0.4.6(react-dom@19.0.0(react@19.0.0))(react@19.0.0)
      nuqs:
        specifier: ^2.3.1
        version: 2.4.1(next@15.2.4(@babel/core@7.26.10)(react-dom@19.0.0(react@19.0.0))(react@19.0.0))(react@19.0.0)
      postgres:
        specifier: ^3.4.5
        version: 3.4.5
      react:
        specifier: ^19.0.0
        version: 19.0.0
      react-day-picker:
        specifier: ^8.10.1
        version: 8.10.1(date-fns@4.1.0)(react@19.0.0)
      react-dom:
        specifier: ^19.0.0
        version: 19.0.0(react@19.0.0)
      react-hook-form:
        specifier: ^7.54.2
        version: 7.54.2(react@19.0.0)
      server-only:
        specifier: ^0.0.1
        version: 0.0.1
      shadcn:
        specifier: 2.4.0-canary.12
        version: 2.4.0-canary.12(@types/node@22.13.13)(typescript@5.8.2)
      sonner:
        specifier: ^2.0.0
        version: 2.0.1(react-dom@19.0.0(react@19.0.0))(react@19.0.0)
      tailwind-merge:
        specifier: ^3.0.1
        version: 3.0.2
<<<<<<< HEAD
=======
      tailwindcss-animate:
        specifier: ^1.0.7
        version: 1.0.7(tailwindcss@4.0.17)
>>>>>>> 3ebcae5d
      vaul:
        specifier: ^1.1.2
        version: 1.1.2(@types/react-dom@19.0.4(@types/react@19.0.12))(@types/react@19.0.12)(react-dom@19.0.0(react@19.0.0))(react@19.0.0)
      zod:
        specifier: ^3.24.1
        version: 3.24.2
    devDependencies:
      '@biomejs/biome':
        specifier: ^1.9.4
        version: 1.9.4
      '@faker-js/faker':
        specifier: ^9.4.0
        version: 9.6.0
      '@tailwindcss/postcss':
        specifier: ^4.0.12
        version: 4.0.17
      '@total-typescript/ts-reset':
        specifier: ^0.6.1
        version: 0.6.1
      '@types/node':
        specifier: ^22.12.0
        version: 22.13.13
      '@types/react':
        specifier: ^19.0.8
        version: 19.0.12
      '@types/react-dom':
        specifier: ^19.0.3
        version: 19.0.4(@types/react@19.0.12)
      dotenv-cli:
        specifier: ^8.0.0
        version: 8.0.0
      drizzle-kit:
        specifier: ^0.30.4
        version: 0.30.5
      pg:
        specifier: ^8.13.1
        version: 8.14.1
      postcss:
        specifier: ^8.5.1
        version: 8.5.3
      rimraf:
        specifier: ^6.0.1
        version: 6.0.1
      tailwindcss:
        specifier: ^4.0.12
        version: 4.0.17
      tsx:
        specifier: ^4.19.2
        version: 4.19.3
      tw-animate-css:
        specifier: ^1.2.4
        version: 1.2.4
      typescript:
        specifier: ^5.7.3
        version: 5.8.2

packages:

  '@alloc/quick-lru@5.2.0':
    resolution: {integrity: sha512-UrcABB+4bUrFABwbluTIBErXwvbsU/V7TZWfmbgJfbkwiBuziS9gxdODUyuiecfdGQ85jglMW6juS3+z5TsKLw==}
    engines: {node: '>=10'}

  '@ampproject/remapping@2.3.0':
    resolution: {integrity: sha512-30iZtAPgz+LTIYoeivqYo853f02jBYSd5uGnGpkFV0M3xOt9aN73erkgYAmZU43x4VfqcnLxW9Kpg3R5LC4YYw==}
    engines: {node: '>=6.0.0'}

  '@antfu/ni@23.3.1':
    resolution: {integrity: sha512-C90iyzm/jLV7Lomv2UzwWUzRv9WZr1oRsFRKsX5HjQL4EXrbi9H/RtBkjCP+NF+ABZXUKpAa4F1dkoTaea4zHg==}
    hasBin: true

  '@babel/code-frame@7.26.2':
    resolution: {integrity: sha512-RJlIHRueQgwWitWgF8OdFYGZX328Ax5BCemNGlqHfplnRT9ESi8JkFlvaVYbS+UubVY6dpv87Fs2u5M29iNFVQ==}
    engines: {node: '>=6.9.0'}

  '@babel/compat-data@7.26.8':
    resolution: {integrity: sha512-oH5UPLMWR3L2wEFLnFJ1TZXqHufiTKAiLfqw5zkhS4dKXLJ10yVztfil/twG8EDTA4F/tvVNw9nOl4ZMslB8rQ==}
    engines: {node: '>=6.9.0'}

  '@babel/core@7.26.10':
    resolution: {integrity: sha512-vMqyb7XCDMPvJFFOaT9kxtiRh42GwlZEg1/uIgtZshS5a/8OaduUfCi7kynKgc3Tw/6Uo2D+db9qBttghhmxwQ==}
    engines: {node: '>=6.9.0'}

  '@babel/generator@7.27.0':
    resolution: {integrity: sha512-VybsKvpiN1gU1sdMZIp7FcqphVVKEwcuj02x73uvcHE0PTihx1nlBcowYWhDwjpoAXRv43+gDzyggGnn1XZhVw==}
    engines: {node: '>=6.9.0'}

  '@babel/helper-annotate-as-pure@7.25.9':
    resolution: {integrity: sha512-gv7320KBUFJz1RnylIg5WWYPRXKZ884AGkYpgpWW02TH66Dl+HaC1t1CKd0z3R4b6hdYEcmrNZHUmfCP+1u3/g==}
    engines: {node: '>=6.9.0'}

  '@babel/helper-compilation-targets@7.27.0':
    resolution: {integrity: sha512-LVk7fbXml0H2xH34dFzKQ7TDZ2G4/rVTOrq9V+icbbadjbVxxeFeDsNHv2SrZeWoA+6ZiTyWYWtScEIW07EAcA==}
    engines: {node: '>=6.9.0'}

  '@babel/helper-create-class-features-plugin@7.27.0':
    resolution: {integrity: sha512-vSGCvMecvFCd/BdpGlhpXYNhhC4ccxyvQWpbGL4CWbvfEoLFWUZuSuf7s9Aw70flgQF+6vptvgK2IfOnKlRmBg==}
    engines: {node: '>=6.9.0'}
    peerDependencies:
      '@babel/core': ^7.0.0

  '@babel/helper-member-expression-to-functions@7.25.9':
    resolution: {integrity: sha512-wbfdZ9w5vk0C0oyHqAJbc62+vet5prjj01jjJ8sKn3j9h3MQQlflEdXYvuqRWjHnM12coDEqiC1IRCi0U/EKwQ==}
    engines: {node: '>=6.9.0'}

  '@babel/helper-module-imports@7.25.9':
    resolution: {integrity: sha512-tnUA4RsrmflIM6W6RFTLFSXITtl0wKjgpnLgXyowocVPrbYrLUXSBXDgTs8BlbmIzIdlBySRQjINYs2BAkiLtw==}
    engines: {node: '>=6.9.0'}

  '@babel/helper-module-transforms@7.26.0':
    resolution: {integrity: sha512-xO+xu6B5K2czEnQye6BHA7DolFFmS3LB7stHZFaOLb1pAwO1HWLS8fXA+eh0A2yIvltPVmx3eNNDBJA2SLHXFw==}
    engines: {node: '>=6.9.0'}
    peerDependencies:
      '@babel/core': ^7.0.0

  '@babel/helper-optimise-call-expression@7.25.9':
    resolution: {integrity: sha512-FIpuNaz5ow8VyrYcnXQTDRGvV6tTjkNtCK/RYNDXGSLlUD6cBuQTSw43CShGxjvfBTfcUA/r6UhUCbtYqkhcuQ==}
    engines: {node: '>=6.9.0'}

  '@babel/helper-plugin-utils@7.26.5':
    resolution: {integrity: sha512-RS+jZcRdZdRFzMyr+wcsaqOmld1/EqTghfaBGQQd/WnRdzdlvSZ//kF7U8VQTxf1ynZ4cjUcYgjVGx13ewNPMg==}
    engines: {node: '>=6.9.0'}

  '@babel/helper-replace-supers@7.26.5':
    resolution: {integrity: sha512-bJ6iIVdYX1YooY2X7w1q6VITt+LnUILtNk7zT78ykuwStx8BauCzxvFqFaHjOpW1bVnSUM1PN1f0p5P21wHxvg==}
    engines: {node: '>=6.9.0'}
    peerDependencies:
      '@babel/core': ^7.0.0

  '@babel/helper-skip-transparent-expression-wrappers@7.25.9':
    resolution: {integrity: sha512-K4Du3BFa3gvyhzgPcntrkDgZzQaq6uozzcpGbOO1OEJaI+EJdqWIMTLgFgQf6lrfiDFo5FU+BxKepI9RmZqahA==}
    engines: {node: '>=6.9.0'}

  '@babel/helper-string-parser@7.25.9':
    resolution: {integrity: sha512-4A/SCr/2KLd5jrtOMFzaKjVtAei3+2r/NChoBNoZ3EyP/+GlhoaEGoWOZUmFmoITP7zOJyHIMm+DYRd8o3PvHA==}
    engines: {node: '>=6.9.0'}

  '@babel/helper-validator-identifier@7.25.9':
    resolution: {integrity: sha512-Ed61U6XJc3CVRfkERJWDz4dJwKe7iLmmJsbOGu9wSloNSFttHV0I8g6UAgb7qnK5ly5bGLPd4oXZlxCdANBOWQ==}
    engines: {node: '>=6.9.0'}

  '@babel/helper-validator-option@7.25.9':
    resolution: {integrity: sha512-e/zv1co8pp55dNdEcCynfj9X7nyUKUXoUEwfXqaZt0omVOmDe9oOTdKStH4GmAw6zxMFs50ZayuMfHDKlO7Tfw==}
    engines: {node: '>=6.9.0'}

  '@babel/helpers@7.27.0':
    resolution: {integrity: sha512-U5eyP/CTFPuNE3qk+WZMxFkp/4zUzdceQlfzf7DdGdhp+Fezd7HD+i8Y24ZuTMKX3wQBld449jijbGq6OdGNQg==}
    engines: {node: '>=6.9.0'}

  '@babel/parser@7.27.0':
    resolution: {integrity: sha512-iaepho73/2Pz7w2eMS0Q5f83+0RKI7i4xmiYeBmDzfRVbQtTOG7Ts0S4HzJVsTMGI9keU8rNfuZr8DKfSt7Yyg==}
    engines: {node: '>=6.0.0'}
    hasBin: true

  '@babel/plugin-syntax-typescript@7.25.9':
    resolution: {integrity: sha512-hjMgRy5hb8uJJjUcdWunWVcoi9bGpJp8p5Ol1229PoN6aytsLwNMgmdftO23wnCLMfVmTwZDWMPNq/D1SY60JQ==}
    engines: {node: '>=6.9.0'}
    peerDependencies:
      '@babel/core': ^7.0.0-0

  '@babel/plugin-transform-typescript@7.27.0':
    resolution: {integrity: sha512-fRGGjO2UEGPjvEcyAZXRXAS8AfdaQoq7HnxAbJoAoW10B9xOKesmmndJv+Sym2a+9FHWZ9KbyyLCe9s0Sn5jtg==}
    engines: {node: '>=6.9.0'}
    peerDependencies:
      '@babel/core': ^7.0.0-0

  '@babel/template@7.27.0':
    resolution: {integrity: sha512-2ncevenBqXI6qRMukPlXwHKHchC7RyMuu4xv5JBXRfOGVcTy1mXCD12qrp7Jsoxll1EV3+9sE4GugBVRjT2jFA==}
    engines: {node: '>=6.9.0'}

  '@babel/traverse@7.27.0':
    resolution: {integrity: sha512-19lYZFzYVQkkHkl4Cy4WrAVcqBkgvV2YM2TU3xG6DIwO7O3ecbDPfW3yM3bjAGcqcQHi+CCtjMR3dIEHxsd6bA==}
    engines: {node: '>=6.9.0'}

  '@babel/types@7.27.0':
    resolution: {integrity: sha512-H45s8fVLYjbhFH62dIJ3WtmJ6RSPt/3DRO0ZcT2SUiYiQyz3BLVb9ADEnLl91m74aQPS3AzzeajZHYOalWe3bg==}
    engines: {node: '>=6.9.0'}

  '@biomejs/biome@1.9.4':
    resolution: {integrity: sha512-1rkd7G70+o9KkTn5KLmDYXihGoTaIGO9PIIN2ZB7UJxFrWw04CZHPYiMRjYsaDvVV7hP1dYNRLxSANLaBFGpog==}
    engines: {node: '>=14.21.3'}
    hasBin: true

  '@biomejs/cli-darwin-arm64@1.9.4':
    resolution: {integrity: sha512-bFBsPWrNvkdKrNCYeAp+xo2HecOGPAy9WyNyB/jKnnedgzl4W4Hb9ZMzYNbf8dMCGmUdSavlYHiR01QaYR58cw==}
    engines: {node: '>=14.21.3'}
    cpu: [arm64]
    os: [darwin]

  '@biomejs/cli-darwin-x64@1.9.4':
    resolution: {integrity: sha512-ngYBh/+bEedqkSevPVhLP4QfVPCpb+4BBe2p7Xs32dBgs7rh9nY2AIYUL6BgLw1JVXV8GlpKmb/hNiuIxfPfZg==}
    engines: {node: '>=14.21.3'}
    cpu: [x64]
    os: [darwin]

  '@biomejs/cli-linux-arm64-musl@1.9.4':
    resolution: {integrity: sha512-v665Ct9WCRjGa8+kTr0CzApU0+XXtRgwmzIf1SeKSGAv+2scAlW6JR5PMFo6FzqqZ64Po79cKODKf3/AAmECqA==}
    engines: {node: '>=14.21.3'}
    cpu: [arm64]
    os: [linux]

  '@biomejs/cli-linux-arm64@1.9.4':
    resolution: {integrity: sha512-fJIW0+LYujdjUgJJuwesP4EjIBl/N/TcOX3IvIHJQNsAqvV2CHIogsmA94BPG6jZATS4Hi+xv4SkBBQSt1N4/g==}
    engines: {node: '>=14.21.3'}
    cpu: [arm64]
    os: [linux]

  '@biomejs/cli-linux-x64-musl@1.9.4':
    resolution: {integrity: sha512-gEhi/jSBhZ2m6wjV530Yy8+fNqG8PAinM3oV7CyO+6c3CEh16Eizm21uHVsyVBEB6RIM8JHIl6AGYCv6Q6Q9Tg==}
    engines: {node: '>=14.21.3'}
    cpu: [x64]
    os: [linux]

  '@biomejs/cli-linux-x64@1.9.4':
    resolution: {integrity: sha512-lRCJv/Vi3Vlwmbd6K+oQ0KhLHMAysN8lXoCI7XeHlxaajk06u7G+UsFSO01NAs5iYuWKmVZjmiOzJ0OJmGsMwg==}
    engines: {node: '>=14.21.3'}
    cpu: [x64]
    os: [linux]

  '@biomejs/cli-win32-arm64@1.9.4':
    resolution: {integrity: sha512-tlbhLk+WXZmgwoIKwHIHEBZUwxml7bRJgk0X2sPyNR3S93cdRq6XulAZRQJ17FYGGzWne0fgrXBKpl7l4M87Hg==}
    engines: {node: '>=14.21.3'}
    cpu: [arm64]
    os: [win32]

  '@biomejs/cli-win32-x64@1.9.4':
    resolution: {integrity: sha512-8Y5wMhVIPaWe6jw2H+KlEm4wP/f7EW3810ZLmDlrEEy5KvBsb9ECEfu/kMWD484ijfQ8+nIi0giMgu9g1UAuuA==}
    engines: {node: '>=14.21.3'}
    cpu: [x64]
    os: [win32]

  '@bundled-es-modules/cookie@2.0.1':
    resolution: {integrity: sha512-8o+5fRPLNbjbdGRRmJj3h6Hh1AQJf2dk3qQ/5ZFb+PXkRNiSoMGGUKlsgLfrxneb72axVJyIYji64E2+nNfYyw==}

  '@bundled-es-modules/statuses@1.0.1':
    resolution: {integrity: sha512-yn7BklA5acgcBr+7w064fGV+SGIFySjCKpqjcWgBAIfrAkY+4GQTJJHQMeT3V/sgz23VTEVV8TtOmkvJAhFVfg==}

  '@bundled-es-modules/tough-cookie@0.1.6':
    resolution: {integrity: sha512-dvMHbL464C0zI+Yqxbz6kZ5TOEp7GLW+pry/RWndAR8MJQAXZ2rPmIs8tziTZjeIyhSNZgZbCePtfSbdWqStJw==}

  '@dnd-kit/accessibility@3.1.1':
    resolution: {integrity: sha512-2P+YgaXF+gRsIihwwY1gCsQSYnu9Zyj2py8kY5fFvUM1qm2WA2u639R6YNVfU4GWr+ZM5mqEsfHZZLoRONbemw==}
    peerDependencies:
      react: '>=16.8.0'

  '@dnd-kit/core@6.3.1':
    resolution: {integrity: sha512-xkGBRQQab4RLwgXxoqETICr6S5JlogafbhNsidmrkVv2YRs5MLwpjoF2qpiGjQt8S9AoxtIV603s0GIUpY5eYQ==}
    peerDependencies:
      react: '>=16.8.0'
      react-dom: '>=16.8.0'

  '@dnd-kit/modifiers@9.0.0':
    resolution: {integrity: sha512-ybiLc66qRGuZoC20wdSSG6pDXFikui/dCNGthxv4Ndy8ylErY0N3KVxY2bgo7AWwIbxDmXDg3ylAFmnrjcbVvw==}
    peerDependencies:
      '@dnd-kit/core': ^6.3.0
      react: '>=16.8.0'

  '@dnd-kit/sortable@10.0.0':
    resolution: {integrity: sha512-+xqhmIIzvAYMGfBYYnbKuNicfSsk4RksY2XdmJhT+HAC01nix6fHCztU68jooFiMUB01Ky3F0FyOvhG/BZrWkg==}
    peerDependencies:
      '@dnd-kit/core': ^6.3.0
      react: '>=16.8.0'

  '@dnd-kit/utilities@3.2.2':
    resolution: {integrity: sha512-+MKAJEOfaBe5SmV6t34p80MMKhjvUz0vRrvVJbPT0WElzaOJ/1xs+D+KDv+tD/NE5ujfrChEcshd4fLn0wpiqg==}
    peerDependencies:
      react: '>=16.8.0'

  '@drizzle-team/brocli@0.10.2':
    resolution: {integrity: sha512-z33Il7l5dKjUgGULTqBsQBQwckHh5AbIuxhdsIxDDiZAzBOrZO6q9ogcWC65kU382AfynTfgNumVcNIjuIua6w==}

  '@emnapi/runtime@1.3.1':
    resolution: {integrity: sha512-kEBmG8KyqtxJZv+ygbEim+KCGtIq1fC22Ms3S4ziXmYKm8uyoLX0MHONVKwp+9opg390VaKRNt4a7A9NwmpNhw==}

  '@esbuild-kit/core-utils@3.3.2':
    resolution: {integrity: sha512-sPRAnw9CdSsRmEtnsl2WXWdyquogVpB3yZ3dgwJfe8zrOzTsV7cJvmwrKVa+0ma5BoiGJ+BoqkMvawbayKUsqQ==}
    deprecated: 'Merged into tsx: https://tsx.is'

  '@esbuild-kit/esm-loader@2.6.5':
    resolution: {integrity: sha512-FxEMIkJKnodyA1OaCUoEvbYRkoZlLZ4d/eXFu9Fh8CbBBgP5EmZxrfTRyN0qpXZ4vOvqnE5YdRdcrmUUXuU+dA==}
    deprecated: 'Merged into tsx: https://tsx.is'

  '@esbuild/aix-ppc64@0.19.12':
    resolution: {integrity: sha512-bmoCYyWdEL3wDQIVbcyzRyeKLgk2WtWLTWz1ZIAZF/EGbNOwSA6ew3PftJ1PqMiOOGu0OyFMzG53L0zqIpPeNA==}
    engines: {node: '>=12'}
    cpu: [ppc64]
    os: [aix]

  '@esbuild/aix-ppc64@0.25.1':
    resolution: {integrity: sha512-kfYGy8IdzTGy+z0vFGvExZtxkFlA4zAxgKEahG9KE1ScBjpQnFsNOX8KTU5ojNru5ed5CVoJYXFtoxaq5nFbjQ==}
    engines: {node: '>=18'}
    cpu: [ppc64]
    os: [aix]

  '@esbuild/android-arm64@0.18.20':
    resolution: {integrity: sha512-Nz4rJcchGDtENV0eMKUNa6L12zz2zBDXuhj/Vjh18zGqB44Bi7MBMSXjgunJgjRhCmKOjnPuZp4Mb6OKqtMHLQ==}
    engines: {node: '>=12'}
    cpu: [arm64]
    os: [android]

  '@esbuild/android-arm64@0.19.12':
    resolution: {integrity: sha512-P0UVNGIienjZv3f5zq0DP3Nt2IE/3plFzuaS96vihvD0Hd6H/q4WXUGpCxD/E8YrSXfNyRPbpTq+T8ZQioSuPA==}
    engines: {node: '>=12'}
    cpu: [arm64]
    os: [android]

  '@esbuild/android-arm64@0.25.1':
    resolution: {integrity: sha512-50tM0zCJW5kGqgG7fQ7IHvQOcAn9TKiVRuQ/lN0xR+T2lzEFvAi1ZcS8DiksFcEpf1t/GYOeOfCAgDHFpkiSmA==}
    engines: {node: '>=18'}
    cpu: [arm64]
    os: [android]

  '@esbuild/android-arm@0.18.20':
    resolution: {integrity: sha512-fyi7TDI/ijKKNZTUJAQqiG5T7YjJXgnzkURqmGj13C6dCqckZBLdl4h7bkhHt/t0WP+zO9/zwroDvANaOqO5Sw==}
    engines: {node: '>=12'}
    cpu: [arm]
    os: [android]

  '@esbuild/android-arm@0.19.12':
    resolution: {integrity: sha512-qg/Lj1mu3CdQlDEEiWrlC4eaPZ1KztwGJ9B6J+/6G+/4ewxJg7gqj8eVYWvao1bXrqGiW2rsBZFSX3q2lcW05w==}
    engines: {node: '>=12'}
    cpu: [arm]
    os: [android]

  '@esbuild/android-arm@0.25.1':
    resolution: {integrity: sha512-dp+MshLYux6j/JjdqVLnMglQlFu+MuVeNrmT5nk6q07wNhCdSnB7QZj+7G8VMUGh1q+vj2Bq8kRsuyA00I/k+Q==}
    engines: {node: '>=18'}
    cpu: [arm]
    os: [android]

  '@esbuild/android-x64@0.18.20':
    resolution: {integrity: sha512-8GDdlePJA8D6zlZYJV/jnrRAi6rOiNaCC/JclcXpB+KIuvfBN4owLtgzY2bsxnx666XjJx2kDPUmnTtR8qKQUg==}
    engines: {node: '>=12'}
    cpu: [x64]
    os: [android]

  '@esbuild/android-x64@0.19.12':
    resolution: {integrity: sha512-3k7ZoUW6Q6YqhdhIaq/WZ7HwBpnFBlW905Fa4s4qWJyiNOgT1dOqDiVAQFwBH7gBRZr17gLrlFCRzF6jFh7Kew==}
    engines: {node: '>=12'}
    cpu: [x64]
    os: [android]

  '@esbuild/android-x64@0.25.1':
    resolution: {integrity: sha512-GCj6WfUtNldqUzYkN/ITtlhwQqGWu9S45vUXs7EIYf+7rCiiqH9bCloatO9VhxsL0Pji+PF4Lz2XXCES+Q8hDw==}
    engines: {node: '>=18'}
    cpu: [x64]
    os: [android]

  '@esbuild/darwin-arm64@0.18.20':
    resolution: {integrity: sha512-bxRHW5kHU38zS2lPTPOyuyTm+S+eobPUnTNkdJEfAddYgEcll4xkT8DB9d2008DtTbl7uJag2HuE5NZAZgnNEA==}
    engines: {node: '>=12'}
    cpu: [arm64]
    os: [darwin]

  '@esbuild/darwin-arm64@0.19.12':
    resolution: {integrity: sha512-B6IeSgZgtEzGC42jsI+YYu9Z3HKRxp8ZT3cqhvliEHovq8HSX2YX8lNocDn79gCKJXOSaEot9MVYky7AKjCs8g==}
    engines: {node: '>=12'}
    cpu: [arm64]
    os: [darwin]

  '@esbuild/darwin-arm64@0.25.1':
    resolution: {integrity: sha512-5hEZKPf+nQjYoSr/elb62U19/l1mZDdqidGfmFutVUjjUZrOazAtwK+Kr+3y0C/oeJfLlxo9fXb1w7L+P7E4FQ==}
    engines: {node: '>=18'}
    cpu: [arm64]
    os: [darwin]

  '@esbuild/darwin-x64@0.18.20':
    resolution: {integrity: sha512-pc5gxlMDxzm513qPGbCbDukOdsGtKhfxD1zJKXjCCcU7ju50O7MeAZ8c4krSJcOIJGFR+qx21yMMVYwiQvyTyQ==}
    engines: {node: '>=12'}
    cpu: [x64]
    os: [darwin]

  '@esbuild/darwin-x64@0.19.12':
    resolution: {integrity: sha512-hKoVkKzFiToTgn+41qGhsUJXFlIjxI/jSYeZf3ugemDYZldIXIxhvwN6erJGlX4t5h417iFuheZ7l+YVn05N3A==}
    engines: {node: '>=12'}
    cpu: [x64]
    os: [darwin]

  '@esbuild/darwin-x64@0.25.1':
    resolution: {integrity: sha512-hxVnwL2Dqs3fM1IWq8Iezh0cX7ZGdVhbTfnOy5uURtao5OIVCEyj9xIzemDi7sRvKsuSdtCAhMKarxqtlyVyfA==}
    engines: {node: '>=18'}
    cpu: [x64]
    os: [darwin]

  '@esbuild/freebsd-arm64@0.18.20':
    resolution: {integrity: sha512-yqDQHy4QHevpMAaxhhIwYPMv1NECwOvIpGCZkECn8w2WFHXjEwrBn3CeNIYsibZ/iZEUemj++M26W3cNR5h+Tw==}
    engines: {node: '>=12'}
    cpu: [arm64]
    os: [freebsd]

  '@esbuild/freebsd-arm64@0.19.12':
    resolution: {integrity: sha512-4aRvFIXmwAcDBw9AueDQ2YnGmz5L6obe5kmPT8Vd+/+x/JMVKCgdcRwH6APrbpNXsPz+K653Qg8HB/oXvXVukA==}
    engines: {node: '>=12'}
    cpu: [arm64]
    os: [freebsd]

  '@esbuild/freebsd-arm64@0.25.1':
    resolution: {integrity: sha512-1MrCZs0fZa2g8E+FUo2ipw6jw5qqQiH+tERoS5fAfKnRx6NXH31tXBKI3VpmLijLH6yriMZsxJtaXUyFt/8Y4A==}
    engines: {node: '>=18'}
    cpu: [arm64]
    os: [freebsd]

  '@esbuild/freebsd-x64@0.18.20':
    resolution: {integrity: sha512-tgWRPPuQsd3RmBZwarGVHZQvtzfEBOreNuxEMKFcd5DaDn2PbBxfwLcj4+aenoh7ctXcbXmOQIn8HI6mCSw5MQ==}
    engines: {node: '>=12'}
    cpu: [x64]
    os: [freebsd]

  '@esbuild/freebsd-x64@0.19.12':
    resolution: {integrity: sha512-EYoXZ4d8xtBoVN7CEwWY2IN4ho76xjYXqSXMNccFSx2lgqOG/1TBPW0yPx1bJZk94qu3tX0fycJeeQsKovA8gg==}
    engines: {node: '>=12'}
    cpu: [x64]
    os: [freebsd]

  '@esbuild/freebsd-x64@0.25.1':
    resolution: {integrity: sha512-0IZWLiTyz7nm0xuIs0q1Y3QWJC52R8aSXxe40VUxm6BB1RNmkODtW6LHvWRrGiICulcX7ZvyH6h5fqdLu4gkww==}
    engines: {node: '>=18'}
    cpu: [x64]
    os: [freebsd]

  '@esbuild/linux-arm64@0.18.20':
    resolution: {integrity: sha512-2YbscF+UL7SQAVIpnWvYwM+3LskyDmPhe31pE7/aoTMFKKzIc9lLbyGUpmmb8a8AixOL61sQ/mFh3jEjHYFvdA==}
    engines: {node: '>=12'}
    cpu: [arm64]
    os: [linux]

  '@esbuild/linux-arm64@0.19.12':
    resolution: {integrity: sha512-EoTjyYyLuVPfdPLsGVVVC8a0p1BFFvtpQDB/YLEhaXyf/5bczaGeN15QkR+O4S5LeJ92Tqotve7i1jn35qwvdA==}
    engines: {node: '>=12'}
    cpu: [arm64]
    os: [linux]

  '@esbuild/linux-arm64@0.25.1':
    resolution: {integrity: sha512-jaN3dHi0/DDPelk0nLcXRm1q7DNJpjXy7yWaWvbfkPvI+7XNSc/lDOnCLN7gzsyzgu6qSAmgSvP9oXAhP973uQ==}
    engines: {node: '>=18'}
    cpu: [arm64]
    os: [linux]

  '@esbuild/linux-arm@0.18.20':
    resolution: {integrity: sha512-/5bHkMWnq1EgKr1V+Ybz3s1hWXok7mDFUMQ4cG10AfW3wL02PSZi5kFpYKrptDsgb2WAJIvRcDm+qIvXf/apvg==}
    engines: {node: '>=12'}
    cpu: [arm]
    os: [linux]

  '@esbuild/linux-arm@0.19.12':
    resolution: {integrity: sha512-J5jPms//KhSNv+LO1S1TX1UWp1ucM6N6XuL6ITdKWElCu8wXP72l9MM0zDTzzeikVyqFE6U8YAV9/tFyj0ti+w==}
    engines: {node: '>=12'}
    cpu: [arm]
    os: [linux]

  '@esbuild/linux-arm@0.25.1':
    resolution: {integrity: sha512-NdKOhS4u7JhDKw9G3cY6sWqFcnLITn6SqivVArbzIaf3cemShqfLGHYMx8Xlm/lBit3/5d7kXvriTUGa5YViuQ==}
    engines: {node: '>=18'}
    cpu: [arm]
    os: [linux]

  '@esbuild/linux-ia32@0.18.20':
    resolution: {integrity: sha512-P4etWwq6IsReT0E1KHU40bOnzMHoH73aXp96Fs8TIT6z9Hu8G6+0SHSw9i2isWrD2nbx2qo5yUqACgdfVGx7TA==}
    engines: {node: '>=12'}
    cpu: [ia32]
    os: [linux]

  '@esbuild/linux-ia32@0.19.12':
    resolution: {integrity: sha512-Thsa42rrP1+UIGaWz47uydHSBOgTUnwBwNq59khgIwktK6x60Hivfbux9iNR0eHCHzOLjLMLfUMLCypBkZXMHA==}
    engines: {node: '>=12'}
    cpu: [ia32]
    os: [linux]

  '@esbuild/linux-ia32@0.25.1':
    resolution: {integrity: sha512-OJykPaF4v8JidKNGz8c/q1lBO44sQNUQtq1KktJXdBLn1hPod5rE/Hko5ugKKZd+D2+o1a9MFGUEIUwO2YfgkQ==}
    engines: {node: '>=18'}
    cpu: [ia32]
    os: [linux]

  '@esbuild/linux-loong64@0.18.20':
    resolution: {integrity: sha512-nXW8nqBTrOpDLPgPY9uV+/1DjxoQ7DoB2N8eocyq8I9XuqJ7BiAMDMf9n1xZM9TgW0J8zrquIb/A7s3BJv7rjg==}
    engines: {node: '>=12'}
    cpu: [loong64]
    os: [linux]

  '@esbuild/linux-loong64@0.19.12':
    resolution: {integrity: sha512-LiXdXA0s3IqRRjm6rV6XaWATScKAXjI4R4LoDlvO7+yQqFdlr1Bax62sRwkVvRIrwXxvtYEHHI4dm50jAXkuAA==}
    engines: {node: '>=12'}
    cpu: [loong64]
    os: [linux]

  '@esbuild/linux-loong64@0.25.1':
    resolution: {integrity: sha512-nGfornQj4dzcq5Vp835oM/o21UMlXzn79KobKlcs3Wz9smwiifknLy4xDCLUU0BWp7b/houtdrgUz7nOGnfIYg==}
    engines: {node: '>=18'}
    cpu: [loong64]
    os: [linux]

  '@esbuild/linux-mips64el@0.18.20':
    resolution: {integrity: sha512-d5NeaXZcHp8PzYy5VnXV3VSd2D328Zb+9dEq5HE6bw6+N86JVPExrA6O68OPwobntbNJ0pzCpUFZTo3w0GyetQ==}
    engines: {node: '>=12'}
    cpu: [mips64el]
    os: [linux]

  '@esbuild/linux-mips64el@0.19.12':
    resolution: {integrity: sha512-fEnAuj5VGTanfJ07ff0gOA6IPsvrVHLVb6Lyd1g2/ed67oU1eFzL0r9WL7ZzscD+/N6i3dWumGE1Un4f7Amf+w==}
    engines: {node: '>=12'}
    cpu: [mips64el]
    os: [linux]

  '@esbuild/linux-mips64el@0.25.1':
    resolution: {integrity: sha512-1osBbPEFYwIE5IVB/0g2X6i1qInZa1aIoj1TdL4AaAb55xIIgbg8Doq6a5BzYWgr+tEcDzYH67XVnTmUzL+nXg==}
    engines: {node: '>=18'}
    cpu: [mips64el]
    os: [linux]

  '@esbuild/linux-ppc64@0.18.20':
    resolution: {integrity: sha512-WHPyeScRNcmANnLQkq6AfyXRFr5D6N2sKgkFo2FqguP44Nw2eyDlbTdZwd9GYk98DZG9QItIiTlFLHJHjxP3FA==}
    engines: {node: '>=12'}
    cpu: [ppc64]
    os: [linux]

  '@esbuild/linux-ppc64@0.19.12':
    resolution: {integrity: sha512-nYJA2/QPimDQOh1rKWedNOe3Gfc8PabU7HT3iXWtNUbRzXS9+vgB0Fjaqr//XNbd82mCxHzik2qotuI89cfixg==}
    engines: {node: '>=12'}
    cpu: [ppc64]
    os: [linux]

  '@esbuild/linux-ppc64@0.25.1':
    resolution: {integrity: sha512-/6VBJOwUf3TdTvJZ82qF3tbLuWsscd7/1w+D9LH0W/SqUgM5/JJD0lrJ1fVIfZsqB6RFmLCe0Xz3fmZc3WtyVg==}
    engines: {node: '>=18'}
    cpu: [ppc64]
    os: [linux]

  '@esbuild/linux-riscv64@0.18.20':
    resolution: {integrity: sha512-WSxo6h5ecI5XH34KC7w5veNnKkju3zBRLEQNY7mv5mtBmrP/MjNBCAlsM2u5hDBlS3NGcTQpoBvRzqBcRtpq1A==}
    engines: {node: '>=12'}
    cpu: [riscv64]
    os: [linux]

  '@esbuild/linux-riscv64@0.19.12':
    resolution: {integrity: sha512-2MueBrlPQCw5dVJJpQdUYgeqIzDQgw3QtiAHUC4RBz9FXPrskyyU3VI1hw7C0BSKB9OduwSJ79FTCqtGMWqJHg==}
    engines: {node: '>=12'}
    cpu: [riscv64]
    os: [linux]

  '@esbuild/linux-riscv64@0.25.1':
    resolution: {integrity: sha512-nSut/Mx5gnilhcq2yIMLMe3Wl4FK5wx/o0QuuCLMtmJn+WeWYoEGDN1ipcN72g1WHsnIbxGXd4i/MF0gTcuAjQ==}
    engines: {node: '>=18'}
    cpu: [riscv64]
    os: [linux]

  '@esbuild/linux-s390x@0.18.20':
    resolution: {integrity: sha512-+8231GMs3mAEth6Ja1iK0a1sQ3ohfcpzpRLH8uuc5/KVDFneH6jtAJLFGafpzpMRO6DzJ6AvXKze9LfFMrIHVQ==}
    engines: {node: '>=12'}
    cpu: [s390x]
    os: [linux]

  '@esbuild/linux-s390x@0.19.12':
    resolution: {integrity: sha512-+Pil1Nv3Umes4m3AZKqA2anfhJiVmNCYkPchwFJNEJN5QxmTs1uzyy4TvmDrCRNT2ApwSari7ZIgrPeUx4UZDg==}
    engines: {node: '>=12'}
    cpu: [s390x]
    os: [linux]

  '@esbuild/linux-s390x@0.25.1':
    resolution: {integrity: sha512-cEECeLlJNfT8kZHqLarDBQso9a27o2Zd2AQ8USAEoGtejOrCYHNtKP8XQhMDJMtthdF4GBmjR2au3x1udADQQQ==}
    engines: {node: '>=18'}
    cpu: [s390x]
    os: [linux]

  '@esbuild/linux-x64@0.18.20':
    resolution: {integrity: sha512-UYqiqemphJcNsFEskc73jQ7B9jgwjWrSayxawS6UVFZGWrAAtkzjxSqnoclCXxWtfwLdzU+vTpcNYhpn43uP1w==}
    engines: {node: '>=12'}
    cpu: [x64]
    os: [linux]

  '@esbuild/linux-x64@0.19.12':
    resolution: {integrity: sha512-B71g1QpxfwBvNrfyJdVDexenDIt1CiDN1TIXLbhOw0KhJzE78KIFGX6OJ9MrtC0oOqMWf+0xop4qEU8JrJTwCg==}
    engines: {node: '>=12'}
    cpu: [x64]
    os: [linux]

  '@esbuild/linux-x64@0.25.1':
    resolution: {integrity: sha512-xbfUhu/gnvSEg+EGovRc+kjBAkrvtk38RlerAzQxvMzlB4fXpCFCeUAYzJvrnhFtdeyVCDANSjJvOvGYoeKzFA==}
    engines: {node: '>=18'}
    cpu: [x64]
    os: [linux]

  '@esbuild/netbsd-arm64@0.25.1':
    resolution: {integrity: sha512-O96poM2XGhLtpTh+s4+nP7YCCAfb4tJNRVZHfIE7dgmax+yMP2WgMd2OecBuaATHKTHsLWHQeuaxMRnCsH8+5g==}
    engines: {node: '>=18'}
    cpu: [arm64]
    os: [netbsd]

  '@esbuild/netbsd-x64@0.18.20':
    resolution: {integrity: sha512-iO1c++VP6xUBUmltHZoMtCUdPlnPGdBom6IrO4gyKPFFVBKioIImVooR5I83nTew5UOYrk3gIJhbZh8X44y06A==}
    engines: {node: '>=12'}
    cpu: [x64]
    os: [netbsd]

  '@esbuild/netbsd-x64@0.19.12':
    resolution: {integrity: sha512-3ltjQ7n1owJgFbuC61Oj++XhtzmymoCihNFgT84UAmJnxJfm4sYCiSLTXZtE00VWYpPMYc+ZQmB6xbSdVh0JWA==}
    engines: {node: '>=12'}
    cpu: [x64]
    os: [netbsd]

  '@esbuild/netbsd-x64@0.25.1':
    resolution: {integrity: sha512-X53z6uXip6KFXBQ+Krbx25XHV/NCbzryM6ehOAeAil7X7oa4XIq+394PWGnwaSQ2WRA0KI6PUO6hTO5zeF5ijA==}
    engines: {node: '>=18'}
    cpu: [x64]
    os: [netbsd]

  '@esbuild/openbsd-arm64@0.25.1':
    resolution: {integrity: sha512-Na9T3szbXezdzM/Kfs3GcRQNjHzM6GzFBeU1/6IV/npKP5ORtp9zbQjvkDJ47s6BCgaAZnnnu/cY1x342+MvZg==}
    engines: {node: '>=18'}
    cpu: [arm64]
    os: [openbsd]

  '@esbuild/openbsd-x64@0.18.20':
    resolution: {integrity: sha512-e5e4YSsuQfX4cxcygw/UCPIEP6wbIL+se3sxPdCiMbFLBWu0eiZOJ7WoD+ptCLrmjZBK1Wk7I6D/I3NglUGOxg==}
    engines: {node: '>=12'}
    cpu: [x64]
    os: [openbsd]

  '@esbuild/openbsd-x64@0.19.12':
    resolution: {integrity: sha512-RbrfTB9SWsr0kWmb9srfF+L933uMDdu9BIzdA7os2t0TXhCRjrQyCeOt6wVxr79CKD4c+p+YhCj31HBkYcXebw==}
    engines: {node: '>=12'}
    cpu: [x64]
    os: [openbsd]

  '@esbuild/openbsd-x64@0.25.1':
    resolution: {integrity: sha512-T3H78X2h1tszfRSf+txbt5aOp/e7TAz3ptVKu9Oyir3IAOFPGV6O9c2naym5TOriy1l0nNf6a4X5UXRZSGX/dw==}
    engines: {node: '>=18'}
    cpu: [x64]
    os: [openbsd]

  '@esbuild/sunos-x64@0.18.20':
    resolution: {integrity: sha512-kDbFRFp0YpTQVVrqUd5FTYmWo45zGaXe0X8E1G/LKFC0v8x0vWrhOWSLITcCn63lmZIxfOMXtCfti/RxN/0wnQ==}
    engines: {node: '>=12'}
    cpu: [x64]
    os: [sunos]

  '@esbuild/sunos-x64@0.19.12':
    resolution: {integrity: sha512-HKjJwRrW8uWtCQnQOz9qcU3mUZhTUQvi56Q8DPTLLB+DawoiQdjsYq+j+D3s9I8VFtDr+F9CjgXKKC4ss89IeA==}
    engines: {node: '>=12'}
    cpu: [x64]
    os: [sunos]

  '@esbuild/sunos-x64@0.25.1':
    resolution: {integrity: sha512-2H3RUvcmULO7dIE5EWJH8eubZAI4xw54H1ilJnRNZdeo8dTADEZ21w6J22XBkXqGJbe0+wnNJtw3UXRoLJnFEg==}
    engines: {node: '>=18'}
    cpu: [x64]
    os: [sunos]

  '@esbuild/win32-arm64@0.18.20':
    resolution: {integrity: sha512-ddYFR6ItYgoaq4v4JmQQaAI5s7npztfV4Ag6NrhiaW0RrnOXqBkgwZLofVTlq1daVTQNhtI5oieTvkRPfZrePg==}
    engines: {node: '>=12'}
    cpu: [arm64]
    os: [win32]

  '@esbuild/win32-arm64@0.19.12':
    resolution: {integrity: sha512-URgtR1dJnmGvX864pn1B2YUYNzjmXkuJOIqG2HdU62MVS4EHpU2946OZoTMnRUHklGtJdJZ33QfzdjGACXhn1A==}
    engines: {node: '>=12'}
    cpu: [arm64]
    os: [win32]

  '@esbuild/win32-arm64@0.25.1':
    resolution: {integrity: sha512-GE7XvrdOzrb+yVKB9KsRMq+7a2U/K5Cf/8grVFRAGJmfADr/e/ODQ134RK2/eeHqYV5eQRFxb1hY7Nr15fv1NQ==}
    engines: {node: '>=18'}
    cpu: [arm64]
    os: [win32]

  '@esbuild/win32-ia32@0.18.20':
    resolution: {integrity: sha512-Wv7QBi3ID/rROT08SABTS7eV4hX26sVduqDOTe1MvGMjNd3EjOz4b7zeexIR62GTIEKrfJXKL9LFxTYgkyeu7g==}
    engines: {node: '>=12'}
    cpu: [ia32]
    os: [win32]

  '@esbuild/win32-ia32@0.19.12':
    resolution: {integrity: sha512-+ZOE6pUkMOJfmxmBZElNOx72NKpIa/HFOMGzu8fqzQJ5kgf6aTGrcJaFsNiVMH4JKpMipyK+7k0n2UXN7a8YKQ==}
    engines: {node: '>=12'}
    cpu: [ia32]
    os: [win32]

  '@esbuild/win32-ia32@0.25.1':
    resolution: {integrity: sha512-uOxSJCIcavSiT6UnBhBzE8wy3n0hOkJsBOzy7HDAuTDE++1DJMRRVCPGisULScHL+a/ZwdXPpXD3IyFKjA7K8A==}
    engines: {node: '>=18'}
    cpu: [ia32]
    os: [win32]

  '@esbuild/win32-x64@0.18.20':
    resolution: {integrity: sha512-kTdfRcSiDfQca/y9QIkng02avJ+NCaQvrMejlsB3RRv5sE9rRoeBPISaZpKxHELzRxZyLvNts1P27W3wV+8geQ==}
    engines: {node: '>=12'}
    cpu: [x64]
    os: [win32]

  '@esbuild/win32-x64@0.19.12':
    resolution: {integrity: sha512-T1QyPSDCyMXaO3pzBkF96E8xMkiRYbUEZADd29SyPGabqxMViNoii+NcK7eWJAEoU6RZyEm5lVSIjTmcdoB9HA==}
    engines: {node: '>=12'}
    cpu: [x64]
    os: [win32]

  '@esbuild/win32-x64@0.25.1':
    resolution: {integrity: sha512-Y1EQdcfwMSeQN/ujR5VayLOJ1BHaK+ssyk0AEzPjC+t1lITgsnccPqFjb6V+LsTp/9Iov4ysfjxLaGJ9RPtkVg==}
    engines: {node: '>=18'}
    cpu: [x64]
    os: [win32]

  '@faker-js/faker@9.6.0':
    resolution: {integrity: sha512-3vm4by+B5lvsFPSyep3ELWmZfE3kicDtmemVpuwl1yH7tqtnHdsA6hG8fbXedMVdkzgtvzWoRgjSB4Q+FHnZiw==}
    engines: {node: '>=18.0.0', npm: '>=9.0.0'}

  '@floating-ui/core@1.6.9':
    resolution: {integrity: sha512-uMXCuQ3BItDUbAMhIXw7UPXRfAlOAvZzdK9BWpE60MCn+Svt3aLn9jsPTi/WNGlRUu2uI0v5S7JiIUsbsvh3fw==}

  '@floating-ui/dom@1.6.13':
    resolution: {integrity: sha512-umqzocjDgNRGTuO7Q8CU32dkHkECqI8ZdMZ5Swb6QAM0t5rnlrN3lGo1hdpscRd3WS8T6DKYK4ephgIH9iRh3w==}

  '@floating-ui/react-dom@2.1.2':
    resolution: {integrity: sha512-06okr5cgPzMNBy+Ycse2A6udMi4bqwW/zgBF/rwjcNqWkyr82Mcg8b0vjX8OJpZFy/FKjJmw6wV7t44kK6kW7A==}
    peerDependencies:
      react: '>=16.8.0'
      react-dom: '>=16.8.0'

  '@floating-ui/utils@0.2.9':
    resolution: {integrity: sha512-MDWhGtE+eHw5JW7lq4qhc5yRLS11ERl1c7Z6Xd0a58DozHES6EnNNwUWbMiG4J9Cgj053Bhk8zvlhFYKVhULwg==}

  '@hookform/resolvers@4.1.3':
    resolution: {integrity: sha512-Jsv6UOWYTrEFJ/01ZrnwVXs7KDvP8XIo115i++5PWvNkNvkrsTfGiLS6w+eJ57CYtUtDQalUWovCZDHFJ8u1VQ==}
    peerDependencies:
      react-hook-form: ^7.0.0

  '@img/sharp-darwin-arm64@0.33.5':
    resolution: {integrity: sha512-UT4p+iz/2H4twwAoLCqfA9UH5pI6DggwKEGuaPy7nCVQ8ZsiY5PIcrRvD1DzuY3qYL07NtIQcWnBSY/heikIFQ==}
    engines: {node: ^18.17.0 || ^20.3.0 || >=21.0.0}
    cpu: [arm64]
    os: [darwin]

  '@img/sharp-darwin-x64@0.33.5':
    resolution: {integrity: sha512-fyHac4jIc1ANYGRDxtiqelIbdWkIuQaI84Mv45KvGRRxSAa7o7d1ZKAOBaYbnepLC1WqxfpimdeWfvqqSGwR2Q==}
    engines: {node: ^18.17.0 || ^20.3.0 || >=21.0.0}
    cpu: [x64]
    os: [darwin]

  '@img/sharp-libvips-darwin-arm64@1.0.4':
    resolution: {integrity: sha512-XblONe153h0O2zuFfTAbQYAX2JhYmDHeWikp1LM9Hul9gVPjFY427k6dFEcOL72O01QxQsWi761svJ/ev9xEDg==}
    cpu: [arm64]
    os: [darwin]

  '@img/sharp-libvips-darwin-x64@1.0.4':
    resolution: {integrity: sha512-xnGR8YuZYfJGmWPvmlunFaWJsb9T/AO2ykoP3Fz/0X5XV2aoYBPkX6xqCQvUTKKiLddarLaxpzNe+b1hjeWHAQ==}
    cpu: [x64]
    os: [darwin]

  '@img/sharp-libvips-linux-arm64@1.0.4':
    resolution: {integrity: sha512-9B+taZ8DlyyqzZQnoeIvDVR/2F4EbMepXMc/NdVbkzsJbzkUjhXv/70GQJ7tdLA4YJgNP25zukcxpX2/SueNrA==}
    cpu: [arm64]
    os: [linux]

  '@img/sharp-libvips-linux-arm@1.0.5':
    resolution: {integrity: sha512-gvcC4ACAOPRNATg/ov8/MnbxFDJqf/pDePbBnuBDcjsI8PssmjoKMAz4LtLaVi+OnSb5FK/yIOamqDwGmXW32g==}
    cpu: [arm]
    os: [linux]

  '@img/sharp-libvips-linux-s390x@1.0.4':
    resolution: {integrity: sha512-u7Wz6ntiSSgGSGcjZ55im6uvTrOxSIS8/dgoVMoiGE9I6JAfU50yH5BoDlYA1tcuGS7g/QNtetJnxA6QEsCVTA==}
    cpu: [s390x]
    os: [linux]

  '@img/sharp-libvips-linux-x64@1.0.4':
    resolution: {integrity: sha512-MmWmQ3iPFZr0Iev+BAgVMb3ZyC4KeFc3jFxnNbEPas60e1cIfevbtuyf9nDGIzOaW9PdnDciJm+wFFaTlj5xYw==}
    cpu: [x64]
    os: [linux]

  '@img/sharp-libvips-linuxmusl-arm64@1.0.4':
    resolution: {integrity: sha512-9Ti+BbTYDcsbp4wfYib8Ctm1ilkugkA/uscUn6UXK1ldpC1JjiXbLfFZtRlBhjPZ5o1NCLiDbg8fhUPKStHoTA==}
    cpu: [arm64]
    os: [linux]

  '@img/sharp-libvips-linuxmusl-x64@1.0.4':
    resolution: {integrity: sha512-viYN1KX9m+/hGkJtvYYp+CCLgnJXwiQB39damAO7WMdKWlIhmYTfHjwSbQeUK/20vY154mwezd9HflVFM1wVSw==}
    cpu: [x64]
    os: [linux]

  '@img/sharp-linux-arm64@0.33.5':
    resolution: {integrity: sha512-JMVv+AMRyGOHtO1RFBiJy/MBsgz0x4AWrT6QoEVVTyh1E39TrCUpTRI7mx9VksGX4awWASxqCYLCV4wBZHAYxA==}
    engines: {node: ^18.17.0 || ^20.3.0 || >=21.0.0}
    cpu: [arm64]
    os: [linux]

  '@img/sharp-linux-arm@0.33.5':
    resolution: {integrity: sha512-JTS1eldqZbJxjvKaAkxhZmBqPRGmxgu+qFKSInv8moZ2AmT5Yib3EQ1c6gp493HvrvV8QgdOXdyaIBrhvFhBMQ==}
    engines: {node: ^18.17.0 || ^20.3.0 || >=21.0.0}
    cpu: [arm]
    os: [linux]

  '@img/sharp-linux-s390x@0.33.5':
    resolution: {integrity: sha512-y/5PCd+mP4CA/sPDKl2961b+C9d+vPAveS33s6Z3zfASk2j5upL6fXVPZi7ztePZ5CuH+1kW8JtvxgbuXHRa4Q==}
    engines: {node: ^18.17.0 || ^20.3.0 || >=21.0.0}
    cpu: [s390x]
    os: [linux]

  '@img/sharp-linux-x64@0.33.5':
    resolution: {integrity: sha512-opC+Ok5pRNAzuvq1AG0ar+1owsu842/Ab+4qvU879ippJBHvyY5n2mxF1izXqkPYlGuP/M556uh53jRLJmzTWA==}
    engines: {node: ^18.17.0 || ^20.3.0 || >=21.0.0}
    cpu: [x64]
    os: [linux]

  '@img/sharp-linuxmusl-arm64@0.33.5':
    resolution: {integrity: sha512-XrHMZwGQGvJg2V/oRSUfSAfjfPxO+4DkiRh6p2AFjLQztWUuY/o8Mq0eMQVIY7HJ1CDQUJlxGGZRw1a5bqmd1g==}
    engines: {node: ^18.17.0 || ^20.3.0 || >=21.0.0}
    cpu: [arm64]
    os: [linux]

  '@img/sharp-linuxmusl-x64@0.33.5':
    resolution: {integrity: sha512-WT+d/cgqKkkKySYmqoZ8y3pxx7lx9vVejxW/W4DOFMYVSkErR+w7mf2u8m/y4+xHe7yY9DAXQMWQhpnMuFfScw==}
    engines: {node: ^18.17.0 || ^20.3.0 || >=21.0.0}
    cpu: [x64]
    os: [linux]

  '@img/sharp-wasm32@0.33.5':
    resolution: {integrity: sha512-ykUW4LVGaMcU9lu9thv85CbRMAwfeadCJHRsg2GmeRa/cJxsVY9Rbd57JcMxBkKHag5U/x7TSBpScF4U8ElVzg==}
    engines: {node: ^18.17.0 || ^20.3.0 || >=21.0.0}
    cpu: [wasm32]

  '@img/sharp-win32-ia32@0.33.5':
    resolution: {integrity: sha512-T36PblLaTwuVJ/zw/LaH0PdZkRz5rd3SmMHX8GSmR7vtNSP5Z6bQkExdSK7xGWyxLw4sUknBuugTelgw2faBbQ==}
    engines: {node: ^18.17.0 || ^20.3.0 || >=21.0.0}
    cpu: [ia32]
    os: [win32]

  '@img/sharp-win32-x64@0.33.5':
    resolution: {integrity: sha512-MpY/o8/8kj+EcnxwvrP4aTJSWw/aZ7JIGR4aBeZkZw5B7/Jn+tY9/VNwtcoGmdT7GfggGIU4kygOMSbYnOrAbg==}
    engines: {node: ^18.17.0 || ^20.3.0 || >=21.0.0}
    cpu: [x64]
    os: [win32]

  '@inquirer/confirm@5.1.8':
    resolution: {integrity: sha512-dNLWCYZvXDjO3rnQfk2iuJNL4Ivwz/T2+C3+WnNfJKsNGSuOs3wAo2F6e0p946gtSAk31nZMfW+MRmYaplPKsg==}
    engines: {node: '>=18'}
    peerDependencies:
      '@types/node': '>=18'
    peerDependenciesMeta:
      '@types/node':
        optional: true

  '@inquirer/core@10.1.9':
    resolution: {integrity: sha512-sXhVB8n20NYkUBfDYgizGHlpRVaCRjtuzNZA6xpALIUbkgfd2Hjz+DfEN6+h1BRnuxw0/P4jCIMjMsEOAMwAJw==}
    engines: {node: '>=18'}
    peerDependencies:
      '@types/node': '>=18'
    peerDependenciesMeta:
      '@types/node':
        optional: true

  '@inquirer/figures@1.0.11':
    resolution: {integrity: sha512-eOg92lvrn/aRUqbxRyvpEWnrvRuTYRifixHkYVpJiygTgVSBIHDqLh0SrMQXkafvULg3ck11V7xvR+zcgvpHFw==}
    engines: {node: '>=18'}

  '@inquirer/type@3.0.5':
    resolution: {integrity: sha512-ZJpeIYYueOz/i/ONzrfof8g89kNdO2hjGuvULROo3O8rlB2CRtSseE5KeirnyE4t/thAn/EwvS/vuQeJCn+NZg==}
    engines: {node: '>=18'}
    peerDependencies:
      '@types/node': '>=18'
    peerDependenciesMeta:
      '@types/node':
        optional: true

  '@isaacs/cliui@8.0.2':
    resolution: {integrity: sha512-O8jcjabXaleOG9DQ0+ARXWZBTfnP4WNAqzuiJK7ll44AmxGKv/J2M4TPjxjY3znBCfvBXFzucm1twdyFybFqEA==}
    engines: {node: '>=12'}

  '@jridgewell/gen-mapping@0.3.8':
    resolution: {integrity: sha512-imAbBGkb+ebQyxKgzv5Hu2nmROxoDOXHh80evxdoXNOrvAnVx7zimzc1Oo5h9RlfV4vPXaE2iM5pOFbvOCClWA==}
    engines: {node: '>=6.0.0'}

  '@jridgewell/resolve-uri@3.1.2':
    resolution: {integrity: sha512-bRISgCIjP20/tbWSPWMEi54QVPRZExkuD9lJL+UIxUKtwVJA8wW1Trb1jMs1RFXo1CBTNZ/5hpC9QvmKWdopKw==}
    engines: {node: '>=6.0.0'}

  '@jridgewell/set-array@1.2.1':
    resolution: {integrity: sha512-R8gLRTZeyp03ymzP/6Lil/28tGeGEzhx1q2k703KGWRAI1VdvPIXdG70VJc2pAMw3NA6JKL5hhFu1sJX0Mnn/A==}
    engines: {node: '>=6.0.0'}

  '@jridgewell/sourcemap-codec@1.5.0':
    resolution: {integrity: sha512-gv3ZRaISU3fjPAgNsriBRqGWQL6quFx04YMPW/zD8XMLsU32mhCCbfbO6KZFLjvYpCZ8zyDEgqsgf+PwPaM7GQ==}

  '@jridgewell/trace-mapping@0.3.25':
    resolution: {integrity: sha512-vNk6aEwybGtawWmy/PzwnGDOjCkLWSD2wqvjGGAgOAwCGWySYXfYoxt00IJkTF+8Lb57DwOb3Aa0o9CApepiYQ==}

  '@mswjs/interceptors@0.37.6':
    resolution: {integrity: sha512-wK+5pLK5XFmgtH3aQ2YVvA3HohS3xqV/OxuVOdNx9Wpnz7VE/fnC+e1A7ln6LFYeck7gOJ/dsZV6OLplOtAJ2w==}
    engines: {node: '>=18'}

  '@next/env@15.2.4':
    resolution: {integrity: sha512-+SFtMgoiYP3WoSswuNmxJOCwi06TdWE733D+WPjpXIe4LXGULwEaofiiAy6kbS0+XjM5xF5n3lKuBwN2SnqD9g==}

  '@next/swc-darwin-arm64@15.2.4':
    resolution: {integrity: sha512-1AnMfs655ipJEDC/FHkSr0r3lXBgpqKo4K1kiwfUf3iE68rDFXZ1TtHdMvf7D0hMItgDZ7Vuq3JgNMbt/+3bYw==}
    engines: {node: '>= 10'}
    cpu: [arm64]
    os: [darwin]

  '@next/swc-darwin-x64@15.2.4':
    resolution: {integrity: sha512-3qK2zb5EwCwxnO2HeO+TRqCubeI/NgCe+kL5dTJlPldV/uwCnUgC7VbEzgmxbfrkbjehL4H9BPztWOEtsoMwew==}
    engines: {node: '>= 10'}
    cpu: [x64]
    os: [darwin]

  '@next/swc-linux-arm64-gnu@15.2.4':
    resolution: {integrity: sha512-HFN6GKUcrTWvem8AZN7tT95zPb0GUGv9v0d0iyuTb303vbXkkbHDp/DxufB04jNVD+IN9yHy7y/6Mqq0h0YVaQ==}
    engines: {node: '>= 10'}
    cpu: [arm64]
    os: [linux]

  '@next/swc-linux-arm64-musl@15.2.4':
    resolution: {integrity: sha512-Oioa0SORWLwi35/kVB8aCk5Uq+5/ZIumMK1kJV+jSdazFm2NzPDztsefzdmzzpx5oGCJ6FkUC7vkaUseNTStNA==}
    engines: {node: '>= 10'}
    cpu: [arm64]
    os: [linux]

  '@next/swc-linux-x64-gnu@15.2.4':
    resolution: {integrity: sha512-yb5WTRaHdkgOqFOZiu6rHV1fAEK0flVpaIN2HB6kxHVSy/dIajWbThS7qON3W9/SNOH2JWkVCyulgGYekMePuw==}
    engines: {node: '>= 10'}
    cpu: [x64]
    os: [linux]

  '@next/swc-linux-x64-musl@15.2.4':
    resolution: {integrity: sha512-Dcdv/ix6srhkM25fgXiyOieFUkz+fOYkHlydWCtB0xMST6X9XYI3yPDKBZt1xuhOytONsIFJFB08xXYsxUwJLw==}
    engines: {node: '>= 10'}
    cpu: [x64]
    os: [linux]

  '@next/swc-win32-arm64-msvc@15.2.4':
    resolution: {integrity: sha512-dW0i7eukvDxtIhCYkMrZNQfNicPDExt2jPb9AZPpL7cfyUo7QSNl1DjsHjmmKp6qNAqUESyT8YFl/Aw91cNJJg==}
    engines: {node: '>= 10'}
    cpu: [arm64]
    os: [win32]

  '@next/swc-win32-x64-msvc@15.2.4':
    resolution: {integrity: sha512-SbnWkJmkS7Xl3kre8SdMF6F/XDh1DTFEhp0jRTj/uB8iPKoU2bb2NDfcu+iifv1+mxQEd1g2vvSxcZbXSKyWiQ==}
    engines: {node: '>= 10'}
    cpu: [x64]
    os: [win32]

  '@nodelib/fs.scandir@2.1.5':
    resolution: {integrity: sha512-vq24Bq3ym5HEQm2NKCr3yXDwjc7vTsEThRDnkp2DK9p1uqLR+DHurm/NOTo0KG7HYHU7eppKZj3MyqYuMBf62g==}
    engines: {node: '>= 8'}

  '@nodelib/fs.stat@2.0.5':
    resolution: {integrity: sha512-RkhPPp2zrqDAQA/2jNhnztcPAlv64XdhIp7a7454A5ovI7Bukxgt7MX7udwAu3zg1DcpPU0rz3VV1SeaqvY4+A==}
    engines: {node: '>= 8'}

  '@nodelib/fs.walk@1.2.8':
    resolution: {integrity: sha512-oGB+UxlgWcgQkgwo8GcEGwemoTFt3FIO9ababBmaGwXIoBKZ+GTy0pP185beGg7Llih/NSHSV2XAs1lnznocSg==}
    engines: {node: '>= 8'}

  '@open-draft/deferred-promise@2.2.0':
    resolution: {integrity: sha512-CecwLWx3rhxVQF6V4bAgPS5t+So2sTbPgAzafKkVizyi7tlwpcFpdFqq+wqF2OwNBmqFuu6tOyouTuxgpMfzmA==}

  '@open-draft/logger@0.3.0':
    resolution: {integrity: sha512-X2g45fzhxH238HKO4xbSr7+wBS8Fvw6ixhTDuvLd5mqh6bJJCFAPwU9mPDxbcrRtfxv4u5IHCEH77BmxvXmmxQ==}

  '@open-draft/until@2.1.0':
    resolution: {integrity: sha512-U69T3ItWHvLwGg5eJ0n3I62nWuE6ilHlmz7zM0npLBRvPRd7e6NYmg54vvRtP5mZG7kZqZCFVdsTWo7BPtBujg==}

  '@petamoriken/float16@3.9.2':
    resolution: {integrity: sha512-VgffxawQde93xKxT3qap3OH+meZf7VaSB5Sqd4Rqc+FP5alWbpOyan/7tRbOAvynjpG3GpdtAuGU/NdhQpmrog==}

  '@radix-ui/number@1.1.0':
    resolution: {integrity: sha512-V3gRzhVNU1ldS5XhAPTom1fOIo4ccrjjJgmE+LI2h/WaFpHmx0MQApT+KZHnx8abG6Avtfcz4WoEciMnpFT3HQ==}

  '@radix-ui/primitive@1.1.1':
    resolution: {integrity: sha512-SJ31y+Q/zAyShtXJc8x83i9TYdbAfHZ++tUZnvjJJqFjzsdUnKsxPL6IEtBlxKkU7yzer//GQtZSV4GbldL3YA==}

  '@radix-ui/react-arrow@1.1.2':
    resolution: {integrity: sha512-G+KcpzXHq24iH0uGG/pF8LyzpFJYGD4RfLjCIBfGdSLXvjLHST31RUiRVrupIBMvIppMgSzQ6l66iAxl03tdlg==}
    peerDependencies:
      '@types/react': '*'
      '@types/react-dom': '*'
      react: ^16.8 || ^17.0 || ^18.0 || ^19.0 || ^19.0.0-rc
      react-dom: ^16.8 || ^17.0 || ^18.0 || ^19.0 || ^19.0.0-rc
    peerDependenciesMeta:
      '@types/react':
        optional: true
      '@types/react-dom':
        optional: true

  '@radix-ui/react-checkbox@1.1.4':
    resolution: {integrity: sha512-wP0CPAHq+P5I4INKe3hJrIa1WoNqqrejzW+zoU0rOvo1b9gDEJJFl2rYfO1PYJUQCc2H1WZxIJmyv9BS8i5fLw==}
    peerDependencies:
      '@types/react': '*'
      '@types/react-dom': '*'
      react: ^16.8 || ^17.0 || ^18.0 || ^19.0 || ^19.0.0-rc
      react-dom: ^16.8 || ^17.0 || ^18.0 || ^19.0 || ^19.0.0-rc
    peerDependenciesMeta:
      '@types/react':
        optional: true
      '@types/react-dom':
        optional: true

  '@radix-ui/react-collection@1.1.2':
    resolution: {integrity: sha512-9z54IEKRxIa9VityapoEYMuByaG42iSy1ZXlY2KcuLSEtq8x4987/N6m15ppoMffgZX72gER2uHe1D9Y6Unlcw==}
    peerDependencies:
      '@types/react': '*'
      '@types/react-dom': '*'
      react: ^16.8 || ^17.0 || ^18.0 || ^19.0 || ^19.0.0-rc
      react-dom: ^16.8 || ^17.0 || ^18.0 || ^19.0 || ^19.0.0-rc
    peerDependenciesMeta:
      '@types/react':
        optional: true
      '@types/react-dom':
        optional: true

  '@radix-ui/react-compose-refs@1.1.1':
    resolution: {integrity: sha512-Y9VzoRDSJtgFMUCoiZBDVo084VQ5hfpXxVE+NgkdNsjiDBByiImMZKKhxMwCbdHvhlENG6a833CbFkOQvTricw==}
    peerDependencies:
      '@types/react': '*'
      react: ^16.8 || ^17.0 || ^18.0 || ^19.0 || ^19.0.0-rc
    peerDependenciesMeta:
      '@types/react':
        optional: true

  '@radix-ui/react-context@1.1.1':
    resolution: {integrity: sha512-UASk9zi+crv9WteK/NU4PLvOoL3OuE6BWVKNF6hPRBtYBDXQ2u5iu3O59zUlJiTVvkyuycnqrztsHVJwcK9K+Q==}
    peerDependencies:
      '@types/react': '*'
      react: ^16.8 || ^17.0 || ^18.0 || ^19.0 || ^19.0.0-rc
    peerDependenciesMeta:
      '@types/react':
        optional: true

  '@radix-ui/react-dialog@1.1.6':
    resolution: {integrity: sha512-/IVhJV5AceX620DUJ4uYVMymzsipdKBzo3edo+omeskCKGm9FRHM0ebIdbPnlQVJqyuHbuBltQUOG2mOTq2IYw==}
    peerDependencies:
      '@types/react': '*'
      '@types/react-dom': '*'
      react: ^16.8 || ^17.0 || ^18.0 || ^19.0 || ^19.0.0-rc
      react-dom: ^16.8 || ^17.0 || ^18.0 || ^19.0 || ^19.0.0-rc
    peerDependenciesMeta:
      '@types/react':
        optional: true
      '@types/react-dom':
        optional: true

  '@radix-ui/react-direction@1.1.0':
    resolution: {integrity: sha512-BUuBvgThEiAXh2DWu93XsT+a3aWrGqolGlqqw5VU1kG7p/ZH2cuDlM1sRLNnY3QcBS69UIz2mcKhMxDsdewhjg==}
    peerDependencies:
      '@types/react': '*'
      react: ^16.8 || ^17.0 || ^18.0 || ^19.0 || ^19.0.0-rc
    peerDependenciesMeta:
      '@types/react':
        optional: true

  '@radix-ui/react-dismissable-layer@1.1.5':
    resolution: {integrity: sha512-E4TywXY6UsXNRhFrECa5HAvE5/4BFcGyfTyK36gP+pAW1ed7UTK4vKwdr53gAJYwqbfCWC6ATvJa3J3R/9+Qrg==}
    peerDependencies:
      '@types/react': '*'
      '@types/react-dom': '*'
      react: ^16.8 || ^17.0 || ^18.0 || ^19.0 || ^19.0.0-rc
      react-dom: ^16.8 || ^17.0 || ^18.0 || ^19.0 || ^19.0.0-rc
    peerDependenciesMeta:
      '@types/react':
        optional: true
      '@types/react-dom':
        optional: true

  '@radix-ui/react-dropdown-menu@2.1.6':
    resolution: {integrity: sha512-no3X7V5fD487wab/ZYSHXq3H37u4NVeLDKI/Ks724X/eEFSSEFYZxWgsIlr1UBeEyDaM29HM5x9p1Nv8DuTYPA==}
    peerDependencies:
      '@types/react': '*'
      '@types/react-dom': '*'
      react: ^16.8 || ^17.0 || ^18.0 || ^19.0 || ^19.0.0-rc
      react-dom: ^16.8 || ^17.0 || ^18.0 || ^19.0 || ^19.0.0-rc
    peerDependenciesMeta:
      '@types/react':
        optional: true
      '@types/react-dom':
        optional: true

  '@radix-ui/react-focus-guards@1.1.1':
    resolution: {integrity: sha512-pSIwfrT1a6sIoDASCSpFwOasEwKTZWDw/iBdtnqKO7v6FeOzYJ7U53cPzYFVR3geGGXgVHaH+CdngrrAzqUGxg==}
    peerDependencies:
      '@types/react': '*'
      react: ^16.8 || ^17.0 || ^18.0 || ^19.0 || ^19.0.0-rc
    peerDependenciesMeta:
      '@types/react':
        optional: true

  '@radix-ui/react-focus-scope@1.1.2':
    resolution: {integrity: sha512-zxwE80FCU7lcXUGWkdt6XpTTCKPitG1XKOwViTxHVKIJhZl9MvIl2dVHeZENCWD9+EdWv05wlaEkRXUykU27RA==}
    peerDependencies:
      '@types/react': '*'
      '@types/react-dom': '*'
      react: ^16.8 || ^17.0 || ^18.0 || ^19.0 || ^19.0.0-rc
      react-dom: ^16.8 || ^17.0 || ^18.0 || ^19.0 || ^19.0.0-rc
    peerDependenciesMeta:
      '@types/react':
        optional: true
      '@types/react-dom':
        optional: true

  '@radix-ui/react-id@1.1.0':
    resolution: {integrity: sha512-EJUrI8yYh7WOjNOqpoJaf1jlFIH2LvtgAl+YcFqNCa+4hj64ZXmPkAKOFs/ukjz3byN6bdb/AVUqHkI8/uWWMA==}
    peerDependencies:
      '@types/react': '*'
      react: ^16.8 || ^17.0 || ^18.0 || ^19.0 || ^19.0.0-rc
    peerDependenciesMeta:
      '@types/react':
        optional: true

  '@radix-ui/react-label@2.1.2':
    resolution: {integrity: sha512-zo1uGMTaNlHehDyFQcDZXRJhUPDuukcnHz0/jnrup0JA6qL+AFpAnty+7VKa9esuU5xTblAZzTGYJKSKaBxBhw==}
    peerDependencies:
      '@types/react': '*'
      '@types/react-dom': '*'
      react: ^16.8 || ^17.0 || ^18.0 || ^19.0 || ^19.0.0-rc
      react-dom: ^16.8 || ^17.0 || ^18.0 || ^19.0 || ^19.0.0-rc
    peerDependenciesMeta:
      '@types/react':
        optional: true
      '@types/react-dom':
        optional: true

  '@radix-ui/react-menu@2.1.6':
    resolution: {integrity: sha512-tBBb5CXDJW3t2mo9WlO7r6GTmWV0F0uzHZVFmlRmYpiSK1CDU5IKojP1pm7oknpBOrFZx/YgBRW9oorPO2S/Lg==}
    peerDependencies:
      '@types/react': '*'
      '@types/react-dom': '*'
      react: ^16.8 || ^17.0 || ^18.0 || ^19.0 || ^19.0.0-rc
      react-dom: ^16.8 || ^17.0 || ^18.0 || ^19.0 || ^19.0.0-rc
    peerDependenciesMeta:
      '@types/react':
        optional: true
      '@types/react-dom':
        optional: true

  '@radix-ui/react-popover@1.1.6':
    resolution: {integrity: sha512-NQouW0x4/GnkFJ/pRqsIS3rM/k97VzKnVb2jB7Gq7VEGPy5g7uNV1ykySFt7eWSp3i2uSGFwaJcvIRJBAHmmFg==}
    peerDependencies:
      '@types/react': '*'
      '@types/react-dom': '*'
      react: ^16.8 || ^17.0 || ^18.0 || ^19.0 || ^19.0.0-rc
      react-dom: ^16.8 || ^17.0 || ^18.0 || ^19.0 || ^19.0.0-rc
    peerDependenciesMeta:
      '@types/react':
        optional: true
      '@types/react-dom':
        optional: true

  '@radix-ui/react-popper@1.2.2':
    resolution: {integrity: sha512-Rvqc3nOpwseCyj/rgjlJDYAgyfw7OC1tTkKn2ivhaMGcYt8FSBlahHOZak2i3QwkRXUXgGgzeEe2RuqeEHuHgA==}
    peerDependencies:
      '@types/react': '*'
      '@types/react-dom': '*'
      react: ^16.8 || ^17.0 || ^18.0 || ^19.0 || ^19.0.0-rc
      react-dom: ^16.8 || ^17.0 || ^18.0 || ^19.0 || ^19.0.0-rc
    peerDependenciesMeta:
      '@types/react':
        optional: true
      '@types/react-dom':
        optional: true

  '@radix-ui/react-portal@1.1.4':
    resolution: {integrity: sha512-sn2O9k1rPFYVyKd5LAJfo96JlSGVFpa1fS6UuBJfrZadudiw5tAmru+n1x7aMRQ84qDM71Zh1+SzK5QwU0tJfA==}
    peerDependencies:
      '@types/react': '*'
      '@types/react-dom': '*'
      react: ^16.8 || ^17.0 || ^18.0 || ^19.0 || ^19.0.0-rc
      react-dom: ^16.8 || ^17.0 || ^18.0 || ^19.0 || ^19.0.0-rc
    peerDependenciesMeta:
      '@types/react':
        optional: true
      '@types/react-dom':
        optional: true

  '@radix-ui/react-presence@1.1.2':
    resolution: {integrity: sha512-18TFr80t5EVgL9x1SwF/YGtfG+l0BS0PRAlCWBDoBEiDQjeKgnNZRVJp/oVBl24sr3Gbfwc/Qpj4OcWTQMsAEg==}
    peerDependencies:
      '@types/react': '*'
      '@types/react-dom': '*'
      react: ^16.8 || ^17.0 || ^18.0 || ^19.0 || ^19.0.0-rc
      react-dom: ^16.8 || ^17.0 || ^18.0 || ^19.0 || ^19.0.0-rc
    peerDependenciesMeta:
      '@types/react':
        optional: true
      '@types/react-dom':
        optional: true

  '@radix-ui/react-primitive@2.0.2':
    resolution: {integrity: sha512-Ec/0d38EIuvDF+GZjcMU/Ze6MxntVJYO/fRlCPhCaVUyPY9WTalHJw54tp9sXeJo3tlShWpy41vQRgLRGOuz+w==}
    peerDependencies:
      '@types/react': '*'
      '@types/react-dom': '*'
      react: ^16.8 || ^17.0 || ^18.0 || ^19.0 || ^19.0.0-rc
      react-dom: ^16.8 || ^17.0 || ^18.0 || ^19.0 || ^19.0.0-rc
    peerDependenciesMeta:
      '@types/react':
        optional: true
      '@types/react-dom':
        optional: true

  '@radix-ui/react-roving-focus@1.1.2':
    resolution: {integrity: sha512-zgMQWkNO169GtGqRvYrzb0Zf8NhMHS2DuEB/TiEmVnpr5OqPU3i8lfbxaAmC2J/KYuIQxyoQQ6DxepyXp61/xw==}
    peerDependencies:
      '@types/react': '*'
      '@types/react-dom': '*'
      react: ^16.8 || ^17.0 || ^18.0 || ^19.0 || ^19.0.0-rc
      react-dom: ^16.8 || ^17.0 || ^18.0 || ^19.0 || ^19.0.0-rc
    peerDependenciesMeta:
      '@types/react':
        optional: true
      '@types/react-dom':
        optional: true

  '@radix-ui/react-select@2.1.6':
    resolution: {integrity: sha512-T6ajELxRvTuAMWH0YmRJ1qez+x4/7Nq7QIx7zJ0VK3qaEWdnWpNbEDnmWldG1zBDwqrLy5aLMUWcoGirVj5kMg==}
    peerDependencies:
      '@types/react': '*'
      '@types/react-dom': '*'
      react: ^16.8 || ^17.0 || ^18.0 || ^19.0 || ^19.0.0-rc
      react-dom: ^16.8 || ^17.0 || ^18.0 || ^19.0 || ^19.0.0-rc
    peerDependenciesMeta:
      '@types/react':
        optional: true
      '@types/react-dom':
        optional: true

  '@radix-ui/react-separator@1.1.2':
    resolution: {integrity: sha512-oZfHcaAp2Y6KFBX6I5P1u7CQoy4lheCGiYj+pGFrHy8E/VNRb5E39TkTr3JrV520csPBTZjkuKFdEsjS5EUNKQ==}
    peerDependencies:
      '@types/react': '*'
      '@types/react-dom': '*'
      react: ^16.8 || ^17.0 || ^18.0 || ^19.0 || ^19.0.0-rc
      react-dom: ^16.8 || ^17.0 || ^18.0 || ^19.0 || ^19.0.0-rc
    peerDependenciesMeta:
      '@types/react':
        optional: true
      '@types/react-dom':
        optional: true

  '@radix-ui/react-slider@1.2.3':
    resolution: {integrity: sha512-nNrLAWLjGESnhqBqcCNW4w2nn7LxudyMzeB6VgdyAnFLC6kfQgnAjSL2v6UkQTnDctJBlxrmxfplWS4iYjdUTw==}
    peerDependencies:
      '@types/react': '*'
      '@types/react-dom': '*'
      react: ^16.8 || ^17.0 || ^18.0 || ^19.0 || ^19.0.0-rc
      react-dom: ^16.8 || ^17.0 || ^18.0 || ^19.0 || ^19.0.0-rc
    peerDependenciesMeta:
      '@types/react':
        optional: true
      '@types/react-dom':
        optional: true

  '@radix-ui/react-slot@1.1.2':
    resolution: {integrity: sha512-YAKxaiGsSQJ38VzKH86/BPRC4rh+b1Jpa+JneA5LRE7skmLPNAyeG8kPJj/oo4STLvlrs8vkf/iYyc3A5stYCQ==}
    peerDependencies:
      '@types/react': '*'
      react: ^16.8 || ^17.0 || ^18.0 || ^19.0 || ^19.0.0-rc
    peerDependenciesMeta:
      '@types/react':
        optional: true

  '@radix-ui/react-toggle-group@1.1.2':
    resolution: {integrity: sha512-JBm6s6aVG/nwuY5eadhU2zDi/IwYS0sDM5ZWb4nymv/hn3hZdkw+gENn0LP4iY1yCd7+bgJaCwueMYJIU3vk4A==}
    peerDependencies:
      '@types/react': '*'
      '@types/react-dom': '*'
      react: ^16.8 || ^17.0 || ^18.0 || ^19.0 || ^19.0.0-rc
      react-dom: ^16.8 || ^17.0 || ^18.0 || ^19.0 || ^19.0.0-rc
    peerDependenciesMeta:
      '@types/react':
        optional: true
      '@types/react-dom':
        optional: true

  '@radix-ui/react-toggle@1.1.2':
    resolution: {integrity: sha512-lntKchNWx3aCHuWKiDY+8WudiegQvBpDRAYL8dKLRvKEH8VOpl0XX6SSU/bUBqIRJbcTy4+MW06Wv8vgp10rzQ==}
    peerDependencies:
      '@types/react': '*'
      '@types/react-dom': '*'
      react: ^16.8 || ^17.0 || ^18.0 || ^19.0 || ^19.0.0-rc
      react-dom: ^16.8 || ^17.0 || ^18.0 || ^19.0 || ^19.0.0-rc
    peerDependenciesMeta:
      '@types/react':
        optional: true
      '@types/react-dom':
        optional: true

  '@radix-ui/react-tooltip@1.1.8':
    resolution: {integrity: sha512-YAA2cu48EkJZdAMHC0dqo9kialOcRStbtiY4nJPaht7Ptrhcvpo+eDChaM6BIs8kL6a8Z5l5poiqLnXcNduOkA==}
    peerDependencies:
      '@types/react': '*'
      '@types/react-dom': '*'
      react: ^16.8 || ^17.0 || ^18.0 || ^19.0 || ^19.0.0-rc
      react-dom: ^16.8 || ^17.0 || ^18.0 || ^19.0 || ^19.0.0-rc
    peerDependenciesMeta:
      '@types/react':
        optional: true
      '@types/react-dom':
        optional: true

  '@radix-ui/react-use-callback-ref@1.1.0':
    resolution: {integrity: sha512-CasTfvsy+frcFkbXtSJ2Zu9JHpN8TYKxkgJGWbjiZhFivxaeW7rMeZt7QELGVLaYVfFMsKHjb7Ak0nMEe+2Vfw==}
    peerDependencies:
      '@types/react': '*'
      react: ^16.8 || ^17.0 || ^18.0 || ^19.0 || ^19.0.0-rc
    peerDependenciesMeta:
      '@types/react':
        optional: true

  '@radix-ui/react-use-controllable-state@1.1.0':
    resolution: {integrity: sha512-MtfMVJiSr2NjzS0Aa90NPTnvTSg6C/JLCV7ma0W6+OMV78vd8OyRpID+Ng9LxzsPbLeuBnWBA1Nq30AtBIDChw==}
    peerDependencies:
      '@types/react': '*'
      react: ^16.8 || ^17.0 || ^18.0 || ^19.0 || ^19.0.0-rc
    peerDependenciesMeta:
      '@types/react':
        optional: true

  '@radix-ui/react-use-escape-keydown@1.1.0':
    resolution: {integrity: sha512-L7vwWlR1kTTQ3oh7g1O0CBF3YCyyTj8NmhLR+phShpyA50HCfBFKVJTpshm9PzLiKmehsrQzTYTpX9HvmC9rhw==}
    peerDependencies:
      '@types/react': '*'
      react: ^16.8 || ^17.0 || ^18.0 || ^19.0 || ^19.0.0-rc
    peerDependenciesMeta:
      '@types/react':
        optional: true

  '@radix-ui/react-use-layout-effect@1.1.0':
    resolution: {integrity: sha512-+FPE0rOdziWSrH9athwI1R0HDVbWlEhd+FR+aSDk4uWGmSJ9Z54sdZVDQPZAinJhJXwfT+qnj969mCsT2gfm5w==}
    peerDependencies:
      '@types/react': '*'
      react: ^16.8 || ^17.0 || ^18.0 || ^19.0 || ^19.0.0-rc
    peerDependenciesMeta:
      '@types/react':
        optional: true

  '@radix-ui/react-use-previous@1.1.0':
    resolution: {integrity: sha512-Z/e78qg2YFnnXcW88A4JmTtm4ADckLno6F7OXotmkQfeuCVaKuYzqAATPhVzl3delXE7CxIV8shofPn3jPc5Og==}
    peerDependencies:
      '@types/react': '*'
      react: ^16.8 || ^17.0 || ^18.0 || ^19.0 || ^19.0.0-rc
    peerDependenciesMeta:
      '@types/react':
        optional: true

  '@radix-ui/react-use-rect@1.1.0':
    resolution: {integrity: sha512-0Fmkebhr6PiseyZlYAOtLS+nb7jLmpqTrJyv61Pe68MKYW6OWdRE2kI70TaYY27u7H0lajqM3hSMMLFq18Z7nQ==}
    peerDependencies:
      '@types/react': '*'
      react: ^16.8 || ^17.0 || ^18.0 || ^19.0 || ^19.0.0-rc
    peerDependenciesMeta:
      '@types/react':
        optional: true

  '@radix-ui/react-use-size@1.1.0':
    resolution: {integrity: sha512-XW3/vWuIXHa+2Uwcc2ABSfcCledmXhhQPlGbfcRXbiUQI5Icjcg19BGCZVKKInYbvUCut/ufbbLLPFC5cbb1hw==}
    peerDependencies:
      '@types/react': '*'
      react: ^16.8 || ^17.0 || ^18.0 || ^19.0 || ^19.0.0-rc
    peerDependenciesMeta:
      '@types/react':
        optional: true

  '@radix-ui/react-visually-hidden@1.1.2':
    resolution: {integrity: sha512-1SzA4ns2M1aRlvxErqhLHsBHoS5eI5UUcI2awAMgGUp4LoaoWOKYmvqDY2s/tltuPkh3Yk77YF/r3IRj+Amx4Q==}
    peerDependencies:
      '@types/react': '*'
      '@types/react-dom': '*'
      react: ^16.8 || ^17.0 || ^18.0 || ^19.0 || ^19.0.0-rc
      react-dom: ^16.8 || ^17.0 || ^18.0 || ^19.0 || ^19.0.0-rc
    peerDependenciesMeta:
      '@types/react':
        optional: true
      '@types/react-dom':
        optional: true

  '@radix-ui/rect@1.1.0':
    resolution: {integrity: sha512-A9+lCBZoaMJlVKcRBz2YByCG+Cp2t6nAnMnNba+XiWxnj6r4JUFqfsgwocMBZU9LPtdxC6wB56ySYpc7LQIoJg==}

  '@standard-schema/utils@0.3.0':
    resolution: {integrity: sha512-e7Mew686owMaPJVNNLs55PUvgz371nKgwsc4vxE49zsODpJEnxgxRo2y/OKrqueavXgZNMDVj3DdHFlaSAeU8g==}

  '@swc/counter@0.1.3':
    resolution: {integrity: sha512-e2BR4lsJkkRlKZ/qCHPw9ZaSxc0MVUd7gtbtaB7aMvHeJVYe8sOB8DBZkP2DtISHGSku9sCK6T6cnY0CtXrOCQ==}

  '@swc/helpers@0.5.15':
    resolution: {integrity: sha512-JQ5TuMi45Owi4/BIMAJBoSQoOJu12oOk/gADqlcUL9JEdHB8vyjUSsxqeNXnmXHjYKMi2WcYtezGEEhqUI/E2g==}

  '@t3-oss/env-core@0.12.0':
    resolution: {integrity: sha512-lOPj8d9nJJTt81mMuN9GMk8x5veOt7q9m11OSnCBJhwp1QrL/qR+M8Y467ULBSm9SunosryWNbmQQbgoiMgcdw==}
    peerDependencies:
      typescript: '>=5.0.0'
      valibot: ^1.0.0-beta.7 || ^1.0.0
      zod: ^3.24.0
    peerDependenciesMeta:
      typescript:
        optional: true
      valibot:
        optional: true
      zod:
        optional: true

  '@t3-oss/env-nextjs@0.12.0':
    resolution: {integrity: sha512-rFnvYk1049RnNVUPvY8iQ55AuQh1Rr+qZzQBh3t++RttCGK4COpXGNxS4+45afuQq02lu+QAOy/5955aU8hRKw==}
    peerDependencies:
      typescript: '>=5.0.0'
      valibot: ^1.0.0-beta.7 || ^1.0.0
      zod: ^3.24.0
    peerDependenciesMeta:
      typescript:
        optional: true
      valibot:
        optional: true
      zod:
        optional: true

  '@tailwindcss/node@4.0.17':
    resolution: {integrity: sha512-LIdNwcqyY7578VpofXyqjH6f+3fP4nrz7FBLki5HpzqjYfXdF2m/eW18ZfoKePtDGg90Bvvfpov9d2gy5XVCbg==}

  '@tailwindcss/oxide-android-arm64@4.0.17':
    resolution: {integrity: sha512-3RfO0ZK64WAhop+EbHeyxGThyDr/fYhxPzDbEQjD2+v7ZhKTb2svTWy+KK+J1PHATus2/CQGAGp7pHY/8M8ugg==}
    engines: {node: '>= 10'}
    cpu: [arm64]
    os: [android]

  '@tailwindcss/oxide-darwin-arm64@4.0.17':
    resolution: {integrity: sha512-e1uayxFQCCDuzTk9s8q7MC5jFN42IY7nzcr5n0Mw/AcUHwD6JaBkXnATkD924ZsHyPDvddnusIEvkgLd2CiREg==}
    engines: {node: '>= 10'}
    cpu: [arm64]
    os: [darwin]

  '@tailwindcss/oxide-darwin-x64@4.0.17':
    resolution: {integrity: sha512-d6z7HSdOKfXQ0HPlVx1jduUf/YtBuCCtEDIEFeBCzgRRtDsUuRtofPqxIVaSCUTOk5+OfRLonje6n9dF6AH8wQ==}
    engines: {node: '>= 10'}
    cpu: [x64]
    os: [darwin]

  '@tailwindcss/oxide-freebsd-x64@4.0.17':
    resolution: {integrity: sha512-EjrVa6lx3wzXz3l5MsdOGtYIsRjgs5Mru6lDv4RuiXpguWeOb3UzGJ7vw7PEzcFadKNvNslEQqoAABeMezprxQ==}
    engines: {node: '>= 10'}
    cpu: [x64]
    os: [freebsd]

  '@tailwindcss/oxide-linux-arm-gnueabihf@4.0.17':
    resolution: {integrity: sha512-65zXfCOdi8wuaY0Ye6qMR5LAXokHYtrGvo9t/NmxvSZtCCitXV/gzJ/WP5ksXPhff1SV5rov0S+ZIZU+/4eyCQ==}
    engines: {node: '>= 10'}
    cpu: [arm]
    os: [linux]

  '@tailwindcss/oxide-linux-arm64-gnu@4.0.17':
    resolution: {integrity: sha512-+aaq6hJ8ioTdbJV5IA1WjWgLmun4T7eYLTvJIToiXLHy5JzUERRbIZjAcjgK9qXMwnvuu7rqpxzej+hGoEcG5g==}
    engines: {node: '>= 10'}
    cpu: [arm64]
    os: [linux]

  '@tailwindcss/oxide-linux-arm64-musl@4.0.17':
    resolution: {integrity: sha512-/FhWgZCdUGAeYHYnZKekiOC0aXFiBIoNCA0bwzkICiMYS5Rtx2KxFfMUXQVnl4uZRblG5ypt5vpPhVaXgGk80w==}
    engines: {node: '>= 10'}
    cpu: [arm64]
    os: [linux]

  '@tailwindcss/oxide-linux-x64-gnu@4.0.17':
    resolution: {integrity: sha512-gELJzOHK6GDoIpm/539Golvk+QWZjxQcbkKq9eB2kzNkOvrP0xc5UPgO9bIMNt1M48mO8ZeNenCMGt6tfkvVBg==}
    engines: {node: '>= 10'}
    cpu: [x64]
    os: [linux]

  '@tailwindcss/oxide-linux-x64-musl@4.0.17':
    resolution: {integrity: sha512-68NwxcJrZn94IOW4TysMIbYv5AlM6So1luTlbYUDIGnKma1yTFGBRNEJ+SacJ3PZE2rgcTBNRHX1TB4EQ/XEHw==}
    engines: {node: '>= 10'}
    cpu: [x64]
    os: [linux]

  '@tailwindcss/oxide-win32-arm64-msvc@4.0.17':
    resolution: {integrity: sha512-AkBO8efP2/7wkEXkNlXzRD4f/7WerqKHlc6PWb5v0jGbbm22DFBLbIM19IJQ3b+tNewQZa+WnPOaGm0SmwMNjw==}
    engines: {node: '>= 10'}
    cpu: [arm64]
    os: [win32]

  '@tailwindcss/oxide-win32-x64-msvc@4.0.17':
    resolution: {integrity: sha512-7/DTEvXcoWlqX0dAlcN0zlmcEu9xSermuo7VNGX9tJ3nYMdo735SHvbrHDln1+LYfF6NhJ3hjbpbjkMOAGmkDg==}
    engines: {node: '>= 10'}
    cpu: [x64]
    os: [win32]

  '@tailwindcss/oxide@4.0.17':
    resolution: {integrity: sha512-B4OaUIRD2uVrULpAD1Yksx2+wNarQr2rQh65nXqaqbLY1jCd8fO+3KLh/+TH4Hzh2NTHQvgxVbPdUDOtLk7vAw==}
    engines: {node: '>= 10'}

  '@tailwindcss/postcss@4.0.17':
    resolution: {integrity: sha512-qeJbRTB5FMZXmuJF+eePd235EGY6IyJZF0Bh0YM6uMcCI4L9Z7dy+lPuLAhxOJzxnajsbjPoDAKOuAqZRtf1PQ==}

  '@tanstack/react-table@8.21.2':
    resolution: {integrity: sha512-11tNlEDTdIhMJba2RBH+ecJ9l1zgS2kjmexDPAraulc8jeNA4xocSNeyzextT0XJyASil4XsCYlJmf5jEWAtYg==}
    engines: {node: '>=12'}
    peerDependencies:
      react: '>=16.8'
      react-dom: '>=16.8'

  '@tanstack/table-core@8.21.2':
    resolution: {integrity: sha512-uvXk/U4cBiFMxt+p9/G7yUWI/UbHYbyghLCjlpWZ3mLeIZiUBSKcUnw9UnKkdRz7Z/N4UBuFLWQdJCjUe7HjvA==}
    engines: {node: '>=12'}

  '@total-typescript/ts-reset@0.6.1':
    resolution: {integrity: sha512-cka47fVSo6lfQDIATYqb/vO1nvFfbPw7uWLayIXIhGETj0wcOOlrlkobOMDNQOFr9QOafegUPq13V2+6vtD7yg==}

  '@ts-morph/common@0.19.0':
    resolution: {integrity: sha512-Unz/WHmd4pGax91rdIKWi51wnVUW11QttMEPpBiBgIewnc9UQIX7UDLxr5vRlqeByXCwhkF6VabSsI0raWcyAQ==}

  '@types/cookie@0.6.0':
    resolution: {integrity: sha512-4Kh9a6B2bQciAhf7FSuMRRkUWecJgJu9nPnx3yzpsfXX/c50REIqpHY4C82bXP90qrLtXtkDxTZosYO3UpOwlA==}

  '@types/node@22.13.13':
    resolution: {integrity: sha512-ClsL5nMwKaBRwPcCvH8E7+nU4GxHVx1axNvMZTFHMEfNI7oahimt26P5zjVCRrjiIWj6YFXfE1v3dEp94wLcGQ==}

  '@types/react-dom@19.0.4':
    resolution: {integrity: sha512-4fSQ8vWFkg+TGhePfUzVmat3eC14TXYSsiiDSLI0dVLsrm9gZFABjPy/Qu6TKgl1tq1Bu1yDsuQgY3A3DOjCcg==}
    peerDependencies:
      '@types/react': ^19.0.0

  '@types/react@19.0.12':
    resolution: {integrity: sha512-V6Ar115dBDrjbtXSrS+/Oruobc+qVbbUxDFC1RSbRqLt5SYvxxyIDrSC85RWml54g+jfNeEMZhEj7wW07ONQhA==}

  '@types/statuses@2.0.5':
    resolution: {integrity: sha512-jmIUGWrAiwu3dZpxntxieC+1n/5c3mjrImkmOSQ2NC5uP6cYO4aAZDdSmRcI5C1oiTmqlZGHC+/NmJrKogbP5A==}

  '@types/tough-cookie@4.0.5':
    resolution: {integrity: sha512-/Ad8+nIOV7Rl++6f1BdKxFSMgmoqEoYbHRpPcx3JEfv8VRsQe9Z4mCXeJBzxs7mbHY/XOZZuXlRNfhpVPbs6ZA==}

  agent-base@7.1.3:
    resolution: {integrity: sha512-jRR5wdylq8CkOe6hei19GGZnxM6rBGwFl3Bg0YItGDimvjGtAvdZk4Pu6Cl4u4Igsws4a1fd1Vq3ezrhn4KmFw==}
    engines: {node: '>= 14'}

  ansi-escapes@4.3.2:
    resolution: {integrity: sha512-gKXj5ALrKWQLsYG9jlTRmR/xKluxHV+Z9QEwNIgCfM1/uwPMCuzVVnh5mwTd+OuBZcwSIMbqssNWRm1lE51QaQ==}
    engines: {node: '>=8'}

  ansi-regex@5.0.1:
    resolution: {integrity: sha512-quJQXlTSUGL2LH9SUXo8VwsY4soanhgo6LNSm84E1LBcE8s3O0wpdiRzyR9z/ZZJMlMWv37qOOb9pdJlMUEKFQ==}
    engines: {node: '>=8'}

  ansi-regex@6.1.0:
    resolution: {integrity: sha512-7HSX4QQb4CspciLpVFwyRe79O3xsIZDDLER21kERQ71oaPodF8jL725AgJMFAYbooIqolJoRLuM81SpeUkpkvA==}
    engines: {node: '>=12'}

  ansi-styles@4.3.0:
    resolution: {integrity: sha512-zbB9rCJAT1rbjiVDb2hqKFHNYLxgtk8NURxZ3IZwD3F6NtxbXZQCnnSi1Lkx+IDohdPlFp222wVALIheZJQSEg==}
    engines: {node: '>=8'}

  ansi-styles@6.2.1:
    resolution: {integrity: sha512-bN798gFfQX+viw3R7yrGWRqnrN2oRkEkUjjl4JNn4E8GxxbjtG3FbrEIIY3l8/hrwUwIeCZvi4QuOTP4MErVug==}
    engines: {node: '>=12'}

  argparse@2.0.1:
    resolution: {integrity: sha512-8+9WqebbFzpX9OR+Wa6O29asIogeRMzcGtAINdpMHHyAg10f05aSFVBbcEqGf/PXw1EjAZ+q2/bEBg3DvurK3Q==}

  aria-hidden@1.2.4:
    resolution: {integrity: sha512-y+CcFFwelSXpLZk/7fMB2mUbGtX9lKycf1MWJ7CaTIERyitVlyQx6C+sxcROU2BAJ24OiZyK+8wj2i8AlBoS3A==}
    engines: {node: '>=10'}

  ast-types@0.16.1:
    resolution: {integrity: sha512-6t10qk83GOG8p0vKmaCr8eiilZwO171AvbROMtvvNiwrTly62t+7XkA8RdIIVbpMhCASAsxgAzdRSwh6nw/5Dg==}
    engines: {node: '>=4'}

  balanced-match@1.0.2:
    resolution: {integrity: sha512-3oSeUO0TMV67hN1AmbXsK4yaqU7tjiHlbxRDZOpH0KW9+CeX4bRAaX0Anxt0tx2MrpRpWwQaPwIlISEJhYU5Pw==}

  base64-js@1.5.1:
    resolution: {integrity: sha512-AKpaYlHn8t4SVbOHCy+b5+KKgvR4vrsD8vbvrbiQJps7fKDTkjkDry6ji0rUJjC0kzbNePLwzxq8iypo41qeWA==}

  bl@5.1.0:
    resolution: {integrity: sha512-tv1ZJHLfTDnXE6tMHv73YgSJaWR2AFuPwMntBe7XL/GBFHnT0CLnsHMogfk5+GzCDC5ZWarSCYaIGATZt9dNsQ==}

  brace-expansion@2.0.1:
    resolution: {integrity: sha512-XnAIvQ8eM+kC6aULx6wuQiwVsnzsi9d3WxzV3FpWTGA19F621kwdbsAcFKXgKUHZWsy+mY6iL1sHTxWEFCytDA==}

  braces@3.0.3:
    resolution: {integrity: sha512-yQbXgO/OSZVD2IsiLlro+7Hf6Q18EJrKSEsdoMzKePKXct3gvD8oLcOQdIzGupr5Fj+EDe8gO/lxc1BzfMpxvA==}
    engines: {node: '>=8'}

  browserslist@4.24.4:
    resolution: {integrity: sha512-KDi1Ny1gSePi1vm0q4oxSF8b4DR44GF4BbmS2YdhPLOEqd8pDviZOGH/GsmRwoWJ2+5Lr085X7naowMwKHDG1A==}
    engines: {node: ^6 || ^7 || ^8 || ^9 || ^10 || ^11 || ^12 || >=13.7}
    hasBin: true

  buffer-from@1.1.2:
    resolution: {integrity: sha512-E+XQCRwSbaaiChtv6k6Dwgc+bx+Bs6vuKJHHl5kox/BaKbhiXzqQOwK4cO22yElGp2OCmjwVhT3HmxgyPGnJfQ==}

  buffer@6.0.3:
    resolution: {integrity: sha512-FTiCpNxtwiZZHEZbcbTIcZjERVICn9yq/pDFkTl95/AxzD1naBctN7YO68riM/gLSDY7sdrMby8hofADYuuqOA==}

  busboy@1.6.0:
    resolution: {integrity: sha512-8SFQbg/0hQ9xy3UNTB0YEnsNBbWfhf7RtnzpL7TkBiTBRfrQ9Fxcnz7VJsleJpyp6rVLvXiuORqjlHi5q+PYuA==}
    engines: {node: '>=10.16.0'}

  callsites@3.1.0:
    resolution: {integrity: sha512-P8BjAsXvZS+VIDUI11hHCQEv74YT67YUi5JJFNWIqL235sBmjX4+qx9Muvls5ivyNENctx46xQLQ3aTuE7ssaQ==}
    engines: {node: '>=6'}

  caniuse-lite@1.0.30001707:
    resolution: {integrity: sha512-3qtRjw/HQSMlDWf+X79N206fepf4SOOU6SQLMaq/0KkZLmSjPxAkBOQQ+FxbHKfHmYLZFfdWsO3KA90ceHPSnw==}

  chalk@5.4.1:
    resolution: {integrity: sha512-zgVZuo2WcZgfUEmsn6eO3kINexW8RAE4maiQ8QNs8CtpPCSyMiYsULR3HQYkm3w8FIA3SberyMJMSldGsW+U3w==}
    engines: {node: ^12.17.0 || ^14.13 || >=16.0.0}

  class-variance-authority@0.7.1:
    resolution: {integrity: sha512-Ka+9Trutv7G8M6WT6SeiRWz792K5qEqIGEGzXKhAE6xOWAY6pPH8U+9IY3oCMv6kqTmLsv7Xh/2w2RigkePMsg==}

  cli-cursor@4.0.0:
    resolution: {integrity: sha512-VGtlMu3x/4DOtIUwEkRezxUZ2lBacNJCHash0N0WeZDBS+7Ux1dm3XWAgWYxLJFMMdOeXMHXorshEFhbMSGelg==}
    engines: {node: ^12.20.0 || ^14.13.1 || >=16.0.0}

  cli-spinners@2.9.2:
    resolution: {integrity: sha512-ywqV+5MmyL4E7ybXgKys4DugZbX0FC6LnwrhjuykIjnK9k8OQacQ7axGKnjDXWNhns0xot3bZI5h55H8yo9cJg==}
    engines: {node: '>=6'}

  cli-width@4.1.0:
    resolution: {integrity: sha512-ouuZd4/dm2Sw5Gmqy6bGyNNNe1qt9RpmxveLSO7KcgsTnU7RXfsw+/bukWGo1abgBiMAic068rclZsO4IWmmxQ==}
    engines: {node: '>= 12'}

  client-only@0.0.1:
    resolution: {integrity: sha512-IV3Ou0jSMzZrd3pZ48nLkT9DA7Ag1pnPzaiQhpW7c3RbcqqzvzzVu+L8gfqMp/8IM2MQtSiqaCxrrcfu8I8rMA==}

  cliui@8.0.1:
    resolution: {integrity: sha512-BSeNnyus75C4//NQ9gQt1/csTXyo/8Sb+afLAkzAptFuMsod9HFokGNudZpi/oQV73hnVK+sR+5PVRMd+Dr7YQ==}
    engines: {node: '>=12'}

  clone@1.0.4:
    resolution: {integrity: sha512-JQHZ2QMW6l3aH/j6xCqQThY/9OH4D/9ls34cgkUBiEeocRTU04tHfKPBsUK1PqZCUQM7GiA0IIXJSuXHI64Kbg==}
    engines: {node: '>=0.8'}

  clsx@2.1.1:
    resolution: {integrity: sha512-eYm0QWBtUrBWZWG0d386OGAw16Z995PiOVo2B7bjWSbHedGl5e0ZWaq65kOGgUSNesEIDkB9ISbTg/JK9dhCZA==}
    engines: {node: '>=6'}

  cmdk@1.1.1:
    resolution: {integrity: sha512-Vsv7kFaXm+ptHDMZ7izaRsP70GgrW9NBNGswt9OZaVBLlE0SNpDq8eu/VGXyF9r7M0azK3Wy7OlYXsuyYLFzHg==}
    peerDependencies:
      react: ^18 || ^19 || ^19.0.0-rc
      react-dom: ^18 || ^19 || ^19.0.0-rc

  code-block-writer@12.0.0:
    resolution: {integrity: sha512-q4dMFMlXtKR3XNBHyMHt/3pwYNA69EDk00lloMOaaUMKPUXBw6lpXtbu3MMVG6/uOihGnRDOlkyqsONEUj60+w==}

  color-convert@2.0.1:
    resolution: {integrity: sha512-RRECPsj7iu/xb5oKYcsFHSppFNnsj/52OVTRKb4zP5onXwVF3zVmmToNcOfGC+CRDpfK/U584fMg38ZHCaElKQ==}
    engines: {node: '>=7.0.0'}

  color-name@1.1.4:
    resolution: {integrity: sha512-dOy+3AuW3a2wNbZHIuMZpTcgjGuLU/uBL/ubcZF9OXbDo8ff4O8yVp5Bf0efS8uEoYo5q4Fx7dY9OgQGXgAsQA==}

  color-string@1.9.1:
    resolution: {integrity: sha512-shrVawQFojnZv6xM40anx4CkoDP+fZsw/ZerEMsW/pyzsRbElpsL/DBVW7q3ExxwusdNXI3lXpuhEZkzs8p5Eg==}

  color@4.2.3:
    resolution: {integrity: sha512-1rXeuUUiGGrykh+CeBdu5Ie7OJwinCgQY0bc7GCRxy5xVHy+moaqkpL/jqQq0MtQOeYcrqEz4abc5f0KtU7W4A==}
    engines: {node: '>=12.5.0'}

  commander@10.0.1:
    resolution: {integrity: sha512-y4Mg2tXshplEbSGzx7amzPwKKOCGuoSRP/CjEdwwk0FOGlUbq6lKuoyDZTNZkmxHdJtp54hdfY/JUrdL7Xfdug==}
    engines: {node: '>=14'}

  convert-source-map@2.0.0:
    resolution: {integrity: sha512-Kvp459HrV2FEJ1CAsi1Ku+MY3kasH19TFykTz2xWmMeq6bk2NU3XXvfJ+Q61m0xktWwt+1HSYf3JZsTms3aRJg==}

  cookie@0.7.2:
    resolution: {integrity: sha512-yki5XnKuf750l50uGTllt6kKILY4nQ1eNIQatoXEByZ5dWgnKqbnqmTrBE5B4N7lrMJKQ2ytWMiTO2o0v6Ew/w==}
    engines: {node: '>= 0.6'}

  cosmiconfig@8.3.6:
    resolution: {integrity: sha512-kcZ6+W5QzcJ3P1Mt+83OUv/oHFqZHIx8DuxG6eZ5RGMERoLqp4BuGjhHLYGK+Kf5XVkQvqBSmAy/nGWN3qDgEA==}
    engines: {node: '>=14'}
    peerDependencies:
      typescript: '>=4.9.5'
    peerDependenciesMeta:
      typescript:
        optional: true

  cross-spawn@7.0.6:
    resolution: {integrity: sha512-uV2QOWP2nWzsy2aMp8aRibhi9dlzF5Hgh5SHaB9OiTGEyDTiJJyx0uy51QXdyWbtAHNua4XJzUKca3OzKUd3vA==}
    engines: {node: '>= 8'}

  csstype@3.1.3:
    resolution: {integrity: sha512-M1uQkMl8rQK/szD0LNhtqxIPLpimGm8sOBwU7lLnCpSbTyY3yeU1Vc7l4KT5zT4s/yOxHH5O7tIuuLOCnLADRw==}

  data-uri-to-buffer@4.0.1:
    resolution: {integrity: sha512-0R9ikRb668HB7QDxT1vkpuUBtqc53YyAwMwGeUFKRojY/NWKvdZ+9UYtRfGmhqNbRkTSVpMbmyhXipFFv2cb/A==}
    engines: {node: '>= 12'}

  date-fns@4.1.0:
    resolution: {integrity: sha512-Ukq0owbQXxa/U3EGtsdVBkR1w7KOQ5gIBqdH2hkvknzZPYvBxb/aa6E8L7tmjFtkwZBu3UXBbjIgPo/Ez4xaNg==}

  debug@4.4.0:
    resolution: {integrity: sha512-6WTZ/IxCY/T6BALoZHaE4ctp9xm+Z5kY/pzYaCHRFeyVhojxlrm+46y68HA6hr0TcwEssoxNiDEUJQjfPZ/RYA==}
    engines: {node: '>=6.0'}
    peerDependencies:
      supports-color: '*'
    peerDependenciesMeta:
      supports-color:
        optional: true

  deepmerge@4.3.1:
    resolution: {integrity: sha512-3sUqbMEc77XqpdNO7FRyRog+eW3ph+GYCbj+rK+uYyRMuwsVy0rMiVtPn+QJlKFvWP/1PYpapqYn0Me2knFn+A==}
    engines: {node: '>=0.10.0'}

  defaults@1.0.4:
    resolution: {integrity: sha512-eFuaLoy/Rxalv2kr+lqMlUnrDWV+3j4pljOIJgLIhI058IQfWJ7vXhyEIHu+HtC738klGALYxOKDO0bQP3tg8A==}

  detect-libc@2.0.3:
    resolution: {integrity: sha512-bwy0MGW55bG41VqxxypOsdSdGqLwXPI/focwgTYCFMbdUiBAxLg9CFzG08sz2aqzknwiX7Hkl0bQENjg8iLByw==}
    engines: {node: '>=8'}

  detect-node-es@1.1.0:
    resolution: {integrity: sha512-ypdmJU/TbBby2Dxibuv7ZLW3Bs1QEmM7nHjEANfohJLvE0XVujisn1qPJcZxg+qDucsr+bP6fLD1rPS3AhJ7EQ==}

  diff@5.2.0:
    resolution: {integrity: sha512-uIFDxqpRZGZ6ThOk84hEfqWoHx2devRFvpTZcTHur85vImfaxUbTW9Ryh4CpCuDnToOP1CEtXKIgytHBPVff5A==}
    engines: {node: '>=0.3.1'}

  dotenv-cli@8.0.0:
    resolution: {integrity: sha512-aLqYbK7xKOiTMIRf1lDPbI+Y+Ip/wo5k3eyp6ePysVaSqbyxjyK3dK35BTxG+rmd7djf5q2UPs4noPNH+cj0Qw==}
    hasBin: true

  dotenv-expand@10.0.0:
    resolution: {integrity: sha512-GopVGCpVS1UKH75VKHGuQFqS1Gusej0z4FyQkPdwjil2gNIv+LNsqBlboOzpJFZKVT95GkCyWJbBSdFEFUWI2A==}
    engines: {node: '>=12'}

  dotenv@16.4.7:
    resolution: {integrity: sha512-47qPchRCykZC03FhkYAhrvwU4xDBFIj1QPqaarj6mdM/hgUzfPHcpkHJOn3mJAufFeeAxAzeGsr5X0M4k6fLZQ==}
    engines: {node: '>=12'}

  drizzle-kit@0.30.5:
    resolution: {integrity: sha512-l6dMSE100u7sDaTbLczibrQZjA35jLsHNqIV+jmhNVO3O8jzM6kywMOmV9uOz9ZVSCMPQhAZEFjL/qDPVrqpUA==}
    hasBin: true

  drizzle-orm@0.41.0:
    resolution: {integrity: sha512-7A4ZxhHk9gdlXmTdPj/lREtP+3u8KvZ4yEN6MYVxBzZGex5Wtdc+CWSbu7btgF6TB0N+MNPrvW7RKBbxJchs/Q==}
    peerDependencies:
      '@aws-sdk/client-rds-data': '>=3'
      '@cloudflare/workers-types': '>=4'
      '@electric-sql/pglite': '>=0.2.0'
      '@libsql/client': '>=0.10.0'
      '@libsql/client-wasm': '>=0.10.0'
      '@neondatabase/serverless': '>=0.10.0'
      '@op-engineering/op-sqlite': '>=2'
      '@opentelemetry/api': ^1.4.1
      '@planetscale/database': '>=1'
      '@prisma/client': '*'
      '@tidbcloud/serverless': '*'
      '@types/better-sqlite3': '*'
      '@types/pg': '*'
      '@types/sql.js': '*'
      '@vercel/postgres': '>=0.8.0'
      '@xata.io/client': '*'
      better-sqlite3: '>=7'
      bun-types: '*'
      expo-sqlite: '>=14.0.0'
      gel: '>=2'
      knex: '*'
      kysely: '*'
      mysql2: '>=2'
      pg: '>=8'
      postgres: '>=3'
      prisma: '*'
      sql.js: '>=1'
      sqlite3: '>=5'
    peerDependenciesMeta:
      '@aws-sdk/client-rds-data':
        optional: true
      '@cloudflare/workers-types':
        optional: true
      '@electric-sql/pglite':
        optional: true
      '@libsql/client':
        optional: true
      '@libsql/client-wasm':
        optional: true
      '@neondatabase/serverless':
        optional: true
      '@op-engineering/op-sqlite':
        optional: true
      '@opentelemetry/api':
        optional: true
      '@planetscale/database':
        optional: true
      '@prisma/client':
        optional: true
      '@tidbcloud/serverless':
        optional: true
      '@types/better-sqlite3':
        optional: true
      '@types/pg':
        optional: true
      '@types/sql.js':
        optional: true
      '@vercel/postgres':
        optional: true
      '@xata.io/client':
        optional: true
      better-sqlite3:
        optional: true
      bun-types:
        optional: true
      expo-sqlite:
        optional: true
      gel:
        optional: true
      knex:
        optional: true
      kysely:
        optional: true
      mysql2:
        optional: true
      pg:
        optional: true
      postgres:
        optional: true
      prisma:
        optional: true
      sql.js:
        optional: true
      sqlite3:
        optional: true

  eastasianwidth@0.2.0:
    resolution: {integrity: sha512-I88TYZWc9XiYHRQ4/3c5rjjfgkjhLyW2luGIheGERbNQ6OY7yTybanSpDXZa8y7VUP9YmDcYa+eyq4ca7iLqWA==}

  electron-to-chromium@1.5.124:
    resolution: {integrity: sha512-riELkpDUqBi00gqreV3RIGoowxGrfueEKBd6zPdOk/I8lvuFpBGNkYoHof3zUHbiTBsIU8oxdIIL/WNrAG1/7A==}

  emoji-regex@8.0.0:
    resolution: {integrity: sha512-MSjYzcWNOA0ewAHpz0MxpYFvwg6yjy1NG3xteoqz644VCo/RPgnr1/GGt+ic3iJTzQ8Eu3TdM14SawnVUmGE6A==}

  emoji-regex@9.2.2:
    resolution: {integrity: sha512-L18DaJsXSUk2+42pv8mLs5jJT2hqFkFE4j21wOmgbUqsZ2hL72NsUU785g9RXgo3s0ZNgVl42TiHp3ZtOv/Vyg==}

  enhanced-resolve@5.18.1:
    resolution: {integrity: sha512-ZSW3ma5GkcQBIpwZTSRAI8N71Uuwgs93IezB7mf7R60tC8ZbJideoDNKjHn2O9KIlx6rkGTTEk1xUCK2E1Y2Yg==}
    engines: {node: '>=10.13.0'}

  env-paths@3.0.0:
    resolution: {integrity: sha512-dtJUTepzMW3Lm/NPxRf3wP4642UWhjL2sQxc+ym2YMj1m/H2zDNQOlezafzkHwn6sMstjHTwG6iQQsctDW/b1A==}
    engines: {node: ^12.20.0 || ^14.13.1 || >=16.0.0}

  error-ex@1.3.2:
    resolution: {integrity: sha512-7dFHNmqeFSEt2ZBsCriorKnn3Z2pj+fd9kmI6QoWw4//DL+icEBfc0U7qJCisqrTsKTjw4fNFy2pW9OqStD84g==}

  esbuild-register@3.6.0:
    resolution: {integrity: sha512-H2/S7Pm8a9CL1uhp9OvjwrBh5Pvx0H8qVOxNu8Wed9Y7qv56MPtq+GGM8RJpq6glYJn9Wspr8uw7l55uyinNeg==}
    peerDependencies:
      esbuild: '>=0.12 <1'

  esbuild@0.18.20:
    resolution: {integrity: sha512-ceqxoedUrcayh7Y7ZX6NdbbDzGROiyVBgC4PriJThBKSVPWnnFHZAkfI1lJT8QFkOwH4qOS2SJkS4wvpGl8BpA==}
    engines: {node: '>=12'}
    hasBin: true

  esbuild@0.19.12:
    resolution: {integrity: sha512-aARqgq8roFBj054KvQr5f1sFu0D65G+miZRCuJyJ0G13Zwx7vRar5Zhn2tkQNzIXcBrNVsv/8stehpj+GAjgbg==}
    engines: {node: '>=12'}
    hasBin: true

  esbuild@0.25.1:
    resolution: {integrity: sha512-BGO5LtrGC7vxnqucAe/rmvKdJllfGaYWdyABvyMoXQlfYMb2bbRuReWR5tEGE//4LcNJj9XrkovTqNYRFZHAMQ==}
    engines: {node: '>=18'}
    hasBin: true

  escalade@3.2.0:
    resolution: {integrity: sha512-WUj2qlxaQtO4g6Pq5c29GTcWGDyd8itL8zTlipgECz3JesAiiOKotd8JU6otB3PACgG6xkJUyVhboMS+bje/jA==}
    engines: {node: '>=6'}

  esprima@4.0.1:
    resolution: {integrity: sha512-eGuFFw7Upda+g4p+QHvnW0RyTX/SVeJBDM/gCtMARO0cLuT2HcEKnTPvhjV6aGeqrCB/sbNop0Kszm0jsaWU4A==}
    engines: {node: '>=4'}
    hasBin: true

  execa@7.2.0:
    resolution: {integrity: sha512-UduyVP7TLB5IcAQl+OzLyLcS/l32W/GLg+AhHJ+ow40FOk2U3SAllPwR44v4vmdFwIWqpdwxxpQbF1n5ta9seA==}
    engines: {node: ^14.18.0 || ^16.14.0 || >=18.0.0}

  export-to-csv@1.4.0:
    resolution: {integrity: sha512-6CX17Cu+rC2Fi2CyZ4CkgVG3hLl6BFsdAxfXiZkmDFIDY4mRx2y2spdeH6dqPHI9rP+AsHEfGeKz84Uuw7+Pmg==}
    engines: {node: ^v12.20.0 || >=v14.13.0}

  fast-glob@3.3.3:
    resolution: {integrity: sha512-7MptL8U0cqcFdzIzwOTHoilX9x5BrNqye7Z/LuC7kCMRio1EMSyqRK3BEAUD7sXRq4iT4AzTVuZdhgQ2TCvYLg==}
    engines: {node: '>=8.6.0'}

  fastq@1.19.1:
    resolution: {integrity: sha512-GwLTyxkCXjXbxqIhTsMI2Nui8huMPtnxg7krajPJAjnEG/iiOS7i+zCtWGZR9G0NBKbXKh6X9m9UIsYX/N6vvQ==}

  fetch-blob@3.2.0:
    resolution: {integrity: sha512-7yAQpD2UMJzLi1Dqv7qFYnPbaPx7ZfFK6PiIxQ4PfkGPyNyl2Ugx+a/umUonmKqjhM4DnfbMvdX6otXq83soQQ==}
    engines: {node: ^12.20 || >= 14.13}

  fill-range@7.1.1:
    resolution: {integrity: sha512-YsGpe3WHLK8ZYi4tWDg2Jy3ebRz2rXowDxnld4bkQB00cc/1Zw9AWnC0i9ztDJitivtQvaI9KaLyKrc+hBW0yg==}
    engines: {node: '>=8'}

  foreground-child@3.3.1:
    resolution: {integrity: sha512-gIXjKqtFuWEgzFRJA9WCQeSJLZDjgJUOMCMzxtvFq/37KojM1BFGufqsCy0r4qSQmYLsZYMeyRqzIWOMup03sw==}
    engines: {node: '>=14'}

  formdata-polyfill@4.0.10:
    resolution: {integrity: sha512-buewHzMvYL29jdeQTVILecSaZKnt/RJWjoZCF5OW60Z67/GmSLBkOFM7qh1PI3zFNtJbaZL5eQu1vLfazOwj4g==}
    engines: {node: '>=12.20.0'}

  framer-motion@12.6.0:
    resolution: {integrity: sha512-91XLZ3VwDlXe9u2ABhTzYBiFQ/qdoiqyTiTCQDDJ4es5/5lzp76hdB+WG7gcNklcQlOmfDZQqVO48tqzY9Z/bQ==}
    peerDependencies:
      '@emotion/is-prop-valid': '*'
      react: ^18.0.0 || ^19.0.0
      react-dom: ^18.0.0 || ^19.0.0
    peerDependenciesMeta:
      '@emotion/is-prop-valid':
        optional: true
      react:
        optional: true
      react-dom:
        optional: true

  fs-extra@11.3.0:
    resolution: {integrity: sha512-Z4XaCL6dUDHfP/jT25jJKMmtxvuwbkrD1vNSMFlo9lNLY2c5FHYSQgHPRZUjAB26TpDEoW9HCOgplrdbaPV/ew==}
    engines: {node: '>=14.14'}

  fsevents@2.3.3:
    resolution: {integrity: sha512-5xoDfX+fL7faATnagmWPpbFtwh/R77WmMMqqHGS65C3vvB0YHrgF+B1YmZ3441tMj5n63k0212XNoJwzlhffQw==}
    engines: {node: ^8.16.0 || ^10.6.0 || >=11.0.0}
    os: [darwin]

  geist@1.3.1:
    resolution: {integrity: sha512-Q4gC1pBVPN+D579pBaz0TRRnGA4p9UK6elDY/xizXdFk/g4EKR5g0I+4p/Kj6gM0SajDBZ/0FvDV9ey9ud7BWw==}
    peerDependencies:
      next: '>=13.2.0'

  gel@2.0.1:
    resolution: {integrity: sha512-gfem3IGvqKqXwEq7XseBogyaRwGsQGuE7Cw/yQsjLGdgiyqX92G1xENPCE0ltunPGcsJIa6XBOTx/PK169mOqw==}
    engines: {node: '>= 18.0.0'}
    hasBin: true

  gensync@1.0.0-beta.2:
    resolution: {integrity: sha512-3hN7NaskYvMDLQY55gnW3NQ+mesEAepTqlg+VEbj7zzqEMBVNhzcGYYeqFo/TlYz6eQiFcp1HcsCZO+nGgS8zg==}
    engines: {node: '>=6.9.0'}

  get-caller-file@2.0.5:
    resolution: {integrity: sha512-DyFP3BM/3YHTQOCUL/w0OZHR0lpKeGrxotcHWcqNEdnltqFwXVfhEBQ94eIo34AfQpo0rGki4cyIiftY06h2Fg==}
    engines: {node: 6.* || 8.* || >= 10.*}

  get-nonce@1.0.1:
    resolution: {integrity: sha512-FJhYRoDaiatfEkUK8HKlicmu/3SGFD51q3itKDGoSTysQJBnfOcxU5GxnhE1E6soB76MbT0MBtnKJuXyAx+96Q==}
    engines: {node: '>=6'}

  get-own-enumerable-keys@1.0.0:
    resolution: {integrity: sha512-PKsK2FSrQCyxcGHsGrLDcK0lx+0Ke+6e8KFFozA9/fIQLhQzPaRvJFdcz7+Axg3jUH/Mq+NI4xa5u/UT2tQskA==}
    engines: {node: '>=14.16'}

  get-stream@6.0.1:
    resolution: {integrity: sha512-ts6Wi+2j3jQjqi70w5AlN8DFnkSwC+MqmxEzdEALB2qXZYV3X/b1CTfgPLGJNMeAWxdPfU8FO1ms3NUfaHCPYg==}
    engines: {node: '>=10'}

  get-tsconfig@4.10.0:
    resolution: {integrity: sha512-kGzZ3LWWQcGIAmg6iWvXn0ei6WDtV26wzHRMwDSzmAbcXrTEXxHy6IehI6/4eT6VRKyMP1eF1VqwrVUmE/LR7A==}

  glob-parent@5.1.2:
    resolution: {integrity: sha512-AOIgSQCepiJYwP3ARnGx+5VnTu2HBYdzbGP45eLw1vr3zB3vZLeyed1sC9hnbcOc9/SrMyM5RPQrkGz4aS9Zow==}
    engines: {node: '>= 6'}

  glob@11.0.1:
    resolution: {integrity: sha512-zrQDm8XPnYEKawJScsnM0QzobJxlT/kHOOlRTio8IH/GrmxRE5fjllkzdaHclIuNjUQTJYH2xHNIGfdpJkDJUw==}
    engines: {node: 20 || >=22}
    hasBin: true

  globals@11.12.0:
    resolution: {integrity: sha512-WOBp/EEGUiIsJSp7wcv/y6MO+lV9UoncWqxuFfm8eBwzWNgyfBd6Gz+IeKQ9jCmyhoH99g15M3T+QaVHFjizVA==}
    engines: {node: '>=4'}

  graceful-fs@4.2.11:
    resolution: {integrity: sha512-RbJ5/jmFcNNCcDV5o9eTnBLJ/HszWV0P73bc+Ff4nS/rJj+YaS6IGyiOL0VoBYX+l1Wrl3k63h/KrH+nhJ0XvQ==}

  graphql@16.10.0:
    resolution: {integrity: sha512-AjqGKbDGUFRKIRCP9tCKiIGHyriz2oHEbPIbEtcSLSs4YjReZOIPQQWek4+6hjw62H9QShXHyaGivGiYVLeYFQ==}
    engines: {node: ^12.22.0 || ^14.16.0 || ^16.0.0 || >=17.0.0}

  headers-polyfill@4.0.3:
    resolution: {integrity: sha512-IScLbePpkvO846sIwOtOTDjutRMWdXdJmXdMvk6gCBHxFO8d+QKOQedyZSxFTTFYRSmlgSTDtXqqq4pcenBXLQ==}

  https-proxy-agent@6.2.1:
    resolution: {integrity: sha512-ONsE3+yfZF2caH5+bJlcddtWqNI3Gvs5A38+ngvljxaBiRXRswym2c7yf8UAeFpRFKjFNHIFEHqR/OLAWJzyiA==}
    engines: {node: '>= 14'}

  human-signals@4.3.1:
    resolution: {integrity: sha512-nZXjEF2nbo7lIw3mgYjItAfgQXog3OjJogSbKa2CQIIvSGWcKgeJnQlNXip6NglNzYH45nSRiEVimMvYL8DDqQ==}
    engines: {node: '>=14.18.0'}

  ieee754@1.2.1:
    resolution: {integrity: sha512-dcyqhDvX1C46lXZcVqCpK+FtMRQVdIMN6/Df5js2zouUsqG7I6sFxitIC+7KYK29KdXOLHdu9zL4sFnoVQnqaA==}

  import-fresh@3.3.1:
    resolution: {integrity: sha512-TR3KfrTZTYLPB6jUjfx6MF9WcWrHL9su5TObK4ZkYgBdWKPOFoSoQIdEuTuR82pmtxH2spWG9h6etwfr1pLBqQ==}
    engines: {node: '>=6'}

  inherits@2.0.4:
    resolution: {integrity: sha512-k/vGaX4/Yla3WzyMCvTQOXYeIHvqOKtnqBduzTHpzpQZzAskKMhZ2K+EnBiSM9zGSoIFeMpXKxa4dYeZIQqewQ==}

  is-arrayish@0.2.1:
    resolution: {integrity: sha512-zz06S8t0ozoDXMG+ube26zeCTNXcKIPJZJi8hBrF4idCLms4CG9QtK7qBl1boi5ODzFpjswb5JPmHCbMpjaYzg==}

  is-arrayish@0.3.2:
    resolution: {integrity: sha512-eVRqCvVlZbuw3GrM63ovNSNAeA1K16kaR/LRY/92w0zxQ5/1YzwblUX652i4Xs9RwAGjW9d9y6X88t8OaAJfWQ==}

  is-extglob@2.1.1:
    resolution: {integrity: sha512-SbKbANkN603Vi4jEZv49LeVJMn4yGwsbzZworEoyEiutsN3nJYdbO36zfhGJ6QEDpOZIFkDtnq5JRxmvl3jsoQ==}
    engines: {node: '>=0.10.0'}

  is-fullwidth-code-point@3.0.0:
    resolution: {integrity: sha512-zymm5+u+sCsSWyD9qNaejV3DFvhCKclKdizYaJUuHA83RLjb7nSuGnddCHGv0hk+KY7BMAlsWeK4Ueg6EV6XQg==}
    engines: {node: '>=8'}

  is-glob@4.0.3:
    resolution: {integrity: sha512-xelSayHH36ZgE7ZWhli7pW34hNbNl8Ojv5KVmkJD4hBdD3th8Tfk9vYasLM+mXWOZhFkgZfxhLSnrwRr4elSSg==}
    engines: {node: '>=0.10.0'}

  is-interactive@2.0.0:
    resolution: {integrity: sha512-qP1vozQRI+BMOPcjFzrjXuQvdak2pHNUMZoeG2eRbiSqyvbEf/wQtEOTOX1guk6E3t36RkaqiSt8A/6YElNxLQ==}
    engines: {node: '>=12'}

  is-node-process@1.2.0:
    resolution: {integrity: sha512-Vg4o6/fqPxIjtxgUH5QLJhwZ7gW5diGCVlXpuUfELC62CuxM1iHcRe51f2W1FDy04Ai4KJkagKjx3XaqyfRKXw==}

  is-number@7.0.0:
    resolution: {integrity: sha512-41Cifkg6e8TylSpdtTpeLVMqvSBEVzTttHvERD741+pnZ8ANv0004MRL43QKPDlK9cGvNp6NZWZUBlbGXYxxng==}
    engines: {node: '>=0.12.0'}

  is-obj@3.0.0:
    resolution: {integrity: sha512-IlsXEHOjtKhpN8r/tRFj2nDyTmHvcfNeu/nrRIcXE17ROeatXchkojffa1SpdqW4cr/Fj6QkEf/Gn4zf6KKvEQ==}
    engines: {node: '>=12'}

  is-regexp@3.1.0:
    resolution: {integrity: sha512-rbku49cWloU5bSMI+zaRaXdQHXnthP6DZ/vLnfdSKyL4zUzuWnomtOEiZZOd+ioQ+avFo/qau3KPTc7Fjy1uPA==}
    engines: {node: '>=12'}

  is-stream@3.0.0:
    resolution: {integrity: sha512-LnQR4bZ9IADDRSkvpqMGvt/tEJWclzklNgSw48V5EAaAeDd6qGvN8ei6k5p0tvxSR171VmGyHuTiAOfxAbr8kA==}
    engines: {node: ^12.20.0 || ^14.13.1 || >=16.0.0}

  is-unicode-supported@1.3.0:
    resolution: {integrity: sha512-43r2mRvz+8JRIKnWJ+3j8JtjRKZ6GmjzfaE/qiBJnikNnYv/6bagRJ1kUhNk8R5EX/GkobD+r+sfxCPJsiKBLQ==}
    engines: {node: '>=12'}

  isexe@2.0.0:
    resolution: {integrity: sha512-RHxMLp9lnKHGHRng9QFhRCMbYAcVpn69smSGcq3f36xjgVVWThj4qqLbTLlq7Ssj8B+fIQ1EuCEGI2lKsyQeIw==}

  isexe@3.1.1:
    resolution: {integrity: sha512-LpB/54B+/2J5hqQ7imZHfdU31OlgQqx7ZicVlkm9kzg9/w8GKLEcFfJl/t7DCEDueOyBAD6zCCwTO6Fzs0NoEQ==}
    engines: {node: '>=16'}

  jackspeak@4.1.0:
    resolution: {integrity: sha512-9DDdhb5j6cpeitCbvLO7n7J4IxnbM6hoF6O1g4HQ5TfhvvKN8ywDM7668ZhMHRqVmxqhps/F6syWK2KcPxYlkw==}
    engines: {node: 20 || >=22}

  jiti@2.4.2:
    resolution: {integrity: sha512-rg9zJN+G4n2nfJl5MW3BMygZX56zKPNVEYYqq7adpmMh4Jn2QNEwhvQlFy6jPVdcod7txZtKHWnyZiA3a0zP7A==}
    hasBin: true

  js-tokens@4.0.0:
    resolution: {integrity: sha512-RdJUflcE3cUzKiMqQgsCu06FPu9UdIJO0beYbPhHN4k6apgJtifcoCtT9bcxOpYBtpD2kCM6Sbzg4CausW/PKQ==}

  js-yaml@4.1.0:
    resolution: {integrity: sha512-wpxZs9NoxZaJESJGIZTyDEaYpl0FKSA+FB9aJiyemKhMwkxQg63h4T1KJgUGHpTqPDNRcmmYLugrRjJlBtWvRA==}
    hasBin: true

  jsesc@3.1.0:
    resolution: {integrity: sha512-/sM3dO2FOzXjKQhJuo0Q173wf2KOo8t4I8vHy6lF9poUp7bKT0/NHE8fPX23PwfhnykfqnC2xRxOnVw5XuGIaA==}
    engines: {node: '>=6'}
    hasBin: true

  json-parse-even-better-errors@2.3.1:
    resolution: {integrity: sha512-xyFwyhro/JEof6Ghe2iz2NcXoj2sloNsWr/XsERDK/oiPCfaNhl5ONfp+jQdAZRQQ0IJWNzH9zIZF7li91kh2w==}

  json5@2.2.3:
    resolution: {integrity: sha512-XmOWe7eyHYH14cLdVPoyg+GOH3rYX++KpzrylJwSW98t3Nk+U8XOl8FWKOgwtzdb8lXGf6zYwDUzeHMWfxasyg==}
    engines: {node: '>=6'}
    hasBin: true

  jsonfile@6.1.0:
    resolution: {integrity: sha512-5dgndWOriYSm5cnYaJNhalLNDKOqFwyDB/rr1E9ZsGciGvKPs8R2xYGCacuf3z6K1YKDz182fd+fY3cn3pMqXQ==}

  kleur@3.0.3:
    resolution: {integrity: sha512-eTIzlVOSUR+JxdDFepEYcBMtZ9Qqdef+rnzWdRZuMbOywu5tO2w2N7rqjoANZ5k9vywhL6Br1VRjUIgTQx4E8w==}
    engines: {node: '>=6'}

  kleur@4.1.5:
    resolution: {integrity: sha512-o+NO+8WrRiQEE4/7nwRJhN1HWpVmJm511pBHUxPLtp0BUISzlBplORYSmTclCnJvQq2tKu/sgl3xVpkc7ZWuQQ==}
    engines: {node: '>=6'}

  lightningcss-darwin-arm64@1.29.2:
    resolution: {integrity: sha512-cK/eMabSViKn/PG8U/a7aCorpeKLMlK0bQeNHmdb7qUnBkNPnL+oV5DjJUo0kqWsJUapZsM4jCfYItbqBDvlcA==}
    engines: {node: '>= 12.0.0'}
    cpu: [arm64]
    os: [darwin]

  lightningcss-darwin-x64@1.29.2:
    resolution: {integrity: sha512-j5qYxamyQw4kDXX5hnnCKMf3mLlHvG44f24Qyi2965/Ycz829MYqjrVg2H8BidybHBp9kom4D7DR5VqCKDXS0w==}
    engines: {node: '>= 12.0.0'}
    cpu: [x64]
    os: [darwin]

  lightningcss-freebsd-x64@1.29.2:
    resolution: {integrity: sha512-wDk7M2tM78Ii8ek9YjnY8MjV5f5JN2qNVO+/0BAGZRvXKtQrBC4/cn4ssQIpKIPP44YXw6gFdpUF+Ps+RGsCwg==}
    engines: {node: '>= 12.0.0'}
    cpu: [x64]
    os: [freebsd]

  lightningcss-linux-arm-gnueabihf@1.29.2:
    resolution: {integrity: sha512-IRUrOrAF2Z+KExdExe3Rz7NSTuuJ2HvCGlMKoquK5pjvo2JY4Rybr+NrKnq0U0hZnx5AnGsuFHjGnNT14w26sg==}
    engines: {node: '>= 12.0.0'}
    cpu: [arm]
    os: [linux]

  lightningcss-linux-arm64-gnu@1.29.2:
    resolution: {integrity: sha512-KKCpOlmhdjvUTX/mBuaKemp0oeDIBBLFiU5Fnqxh1/DZ4JPZi4evEH7TKoSBFOSOV3J7iEmmBaw/8dpiUvRKlQ==}
    engines: {node: '>= 12.0.0'}
    cpu: [arm64]
    os: [linux]

  lightningcss-linux-arm64-musl@1.29.2:
    resolution: {integrity: sha512-Q64eM1bPlOOUgxFmoPUefqzY1yV3ctFPE6d/Vt7WzLW4rKTv7MyYNky+FWxRpLkNASTnKQUaiMJ87zNODIrrKQ==}
    engines: {node: '>= 12.0.0'}
    cpu: [arm64]
    os: [linux]

  lightningcss-linux-x64-gnu@1.29.2:
    resolution: {integrity: sha512-0v6idDCPG6epLXtBH/RPkHvYx74CVziHo6TMYga8O2EiQApnUPZsbR9nFNrg2cgBzk1AYqEd95TlrsL7nYABQg==}
    engines: {node: '>= 12.0.0'}
    cpu: [x64]
    os: [linux]

  lightningcss-linux-x64-musl@1.29.2:
    resolution: {integrity: sha512-rMpz2yawkgGT8RULc5S4WiZopVMOFWjiItBT7aSfDX4NQav6M44rhn5hjtkKzB+wMTRlLLqxkeYEtQ3dd9696w==}
    engines: {node: '>= 12.0.0'}
    cpu: [x64]
    os: [linux]

  lightningcss-win32-arm64-msvc@1.29.2:
    resolution: {integrity: sha512-nL7zRW6evGQqYVu/bKGK+zShyz8OVzsCotFgc7judbt6wnB2KbiKKJwBE4SGoDBQ1O94RjW4asrCjQL4i8Fhbw==}
    engines: {node: '>= 12.0.0'}
    cpu: [arm64]
    os: [win32]

  lightningcss-win32-x64-msvc@1.29.2:
    resolution: {integrity: sha512-EdIUW3B2vLuHmv7urfzMI/h2fmlnOQBk1xlsDxkN1tCWKjNFjfLhGxYk8C8mzpSfr+A6jFFIi8fU6LbQGsRWjA==}
    engines: {node: '>= 12.0.0'}
    cpu: [x64]
    os: [win32]

  lightningcss@1.29.2:
    resolution: {integrity: sha512-6b6gd/RUXKaw5keVdSEtqFVdzWnU5jMxTUjA2bVcMNPLwSQ08Sv/UodBVtETLCn7k4S1Ibxwh7k68IwLZPgKaA==}
    engines: {node: '>= 12.0.0'}

  lines-and-columns@1.2.4:
    resolution: {integrity: sha512-7ylylesZQ/PV29jhEDl3Ufjo6ZX7gCqJr5F7PKrqc93v7fzSymt1BpwEU8nAUXs8qzzvqhbjhK5QZg6Mt/HkBg==}

  log-symbols@5.1.0:
    resolution: {integrity: sha512-l0x2DvrW294C9uDCoQe1VSU4gf529FkSZ6leBl4TiqZH/e+0R7hSfHQBNut2mNygDgHwvYHfFLn6Oxb3VWj2rA==}
    engines: {node: '>=12'}

  lru-cache@11.1.0:
    resolution: {integrity: sha512-QIXZUBJUx+2zHUdQujWejBkcD9+cs94tLn0+YL8UrCh+D5sCXZ4c7LaEH48pNwRY3MLDgqUFyhlCyjJPf1WP0A==}
    engines: {node: 20 || >=22}

  lru-cache@5.1.1:
    resolution: {integrity: sha512-KpNARQA3Iwv+jTA0utUVVbrh+Jlrr1Fv0e56GGzAFOXN7dk/FviaDW8LHmK52DlcH4WP2n6gI8vN1aesBFgo9w==}

  lucide-react@0.484.0:
    resolution: {integrity: sha512-oZy8coK9kZzvqhSgfbGkPtTgyjpBvs3ukLgDPv14dSOZtBtboryWF5o8i3qen7QbGg7JhiJBz5mK1p8YoMZTLQ==}
    peerDependencies:
      react: ^16.5.1 || ^17.0.0 || ^18.0.0 || ^19.0.0

  merge-stream@2.0.0:
    resolution: {integrity: sha512-abv/qOcuPfk3URPfDzmZU1LKmuw8kT+0nIHvKrKgFrwifol/doWcdA4ZqsWQ8ENrFKkd67Mfpo/LovbIUsbt3w==}

  merge2@1.4.1:
    resolution: {integrity: sha512-8q7VEgMJW4J8tcfVPy8g09NcQwZdbwFEqhe/WZkoIzjn/3TGDwtOCYtXGxA3O8tPzpczCCDgv+P2P5y00ZJOOg==}
    engines: {node: '>= 8'}

  micromatch@4.0.8:
    resolution: {integrity: sha512-PXwfBhYu0hBCPw8Dn0E+WDYb7af3dSLVWKi3HGv84IdF4TyFoC0ysxFd0Goxw7nSv4T/PzEJQxsYsEiFCKo2BA==}
    engines: {node: '>=8.6'}

  mimic-fn@2.1.0:
    resolution: {integrity: sha512-OqbOk5oEQeAZ8WXWydlu9HJjz9WVdEIvamMCcXmuqUYjTknH/sqsWvhQ3vgwKFRR1HpjvNBKQ37nbJgYzGqGcg==}
    engines: {node: '>=6'}

  mimic-fn@4.0.0:
    resolution: {integrity: sha512-vqiC06CuhBTUdZH+RYl8sFrL096vA45Ok5ISO6sE/Mr1jRbGH4Csnhi8f3wKVl7x8mO4Au7Ir9D3Oyv1VYMFJw==}
    engines: {node: '>=12'}

  minimatch@10.0.1:
    resolution: {integrity: sha512-ethXTt3SGGR+95gudmqJ1eNhRO7eGEGIgYA9vnPatK4/etz2MEVDno5GMCibdMTuBMyElzIlgxMna3K94XDIDQ==}
    engines: {node: 20 || >=22}

  minimatch@7.4.6:
    resolution: {integrity: sha512-sBz8G/YjVniEz6lKPNpKxXwazJe4c19fEfV2GDMX6AjFz+MX9uDWIZW8XreVhkFW3fkIdTv/gxWr/Kks5FFAVw==}
    engines: {node: '>=10'}

  minimist@1.2.8:
    resolution: {integrity: sha512-2yyAR8qBkN3YuheJanUpWC5U3bb5osDywNB8RzDVlDwDHbocAJveqqj1u8+SVD7jkWT4yvsHCpWqqWqAxb0zCA==}

  minipass@7.1.2:
    resolution: {integrity: sha512-qOOzS1cBTWYF4BH8fVePDBOO9iptMnGUEZwNc/cMWnTV2nVLZ7VoNWEPHkYczZA0pdoA7dl6e7FL659nX9S2aw==}
    engines: {node: '>=16 || 14 >=14.17'}

  mitt@3.0.1:
    resolution: {integrity: sha512-vKivATfr97l2/QBCYAkXYDbrIWPM2IIKEl7YPhjCvKlG3kE2gm+uBo6nEXK3M5/Ffh/FLpKExzOQ3JJoJGFKBw==}

  mkdirp@2.1.6:
    resolution: {integrity: sha512-+hEnITedc8LAtIP9u3HJDFIdcLV2vXP33sqLLIzkv1Db1zO/1OxbvYf0Y1OC/S/Qo5dxHXepofhmxL02PsKe+A==}
    engines: {node: '>=10'}
    hasBin: true

  motion-dom@12.6.0:
    resolution: {integrity: sha512-1s/+/V0ny/gfhocSSf0qhkspZK2da7jrwGw7xHzgiQPcimdHaPRcRCoJ3OxEZYBNzy3ma1ERUD+eUStk6a9pQw==}

  motion-utils@12.5.0:
    resolution: {integrity: sha512-+hFFzvimn0sBMP9iPxBa9OtRX35ZQ3py0UHnb8U29VD+d8lQ8zH3dTygJWqK7av2v6yhg7scj9iZuvTS0f4+SA==}

  motion@12.6.0:
    resolution: {integrity: sha512-YbwQAeVOhQwTi6I8iA+e8TfsduoV0cbE+k9MDeonlDyN04uz5jiVWKeBR0nXgGyGICnmcTaKe/wsQbHkkM3EMw==}
    peerDependencies:
      '@emotion/is-prop-valid': '*'
      react: ^18.0.0 || ^19.0.0
      react-dom: ^18.0.0 || ^19.0.0
    peerDependenciesMeta:
      '@emotion/is-prop-valid':
        optional: true
      react:
        optional: true
      react-dom:
        optional: true

  ms@2.1.3:
    resolution: {integrity: sha512-6FlzubTLZG3J2a/NVCAleEhjzq5oxgHyaCU9yYXvcLsvoVaHJq/s5xXI6/XXP6tz7R9xAOtHnSO/tXtF3WRTlA==}

  msw@2.7.3:
    resolution: {integrity: sha512-+mycXv8l2fEAjFZ5sjrtjJDmm2ceKGjrNbBr1durRg6VkU9fNUE/gsmQ51hWbHqs+l35W1iM+ZsmOD9Fd6lspw==}
    engines: {node: '>=18'}
    hasBin: true
    peerDependencies:
      typescript: '>= 4.8.x'
    peerDependenciesMeta:
      typescript:
        optional: true

  mute-stream@2.0.0:
    resolution: {integrity: sha512-WWdIxpyjEn+FhQJQQv9aQAYlHoNVdzIzUySNV1gHUPDSdZJ3yZn7pAAbQcV7B56Mvu881q9FZV+0Vx2xC44VWA==}
    engines: {node: ^18.17.0 || >=20.5.0}

  nanoid@3.3.11:
    resolution: {integrity: sha512-N8SpfPUnUp1bK+PMYW8qSWdl9U+wwNWI4QKxOYDy9JAro3WMX7p2OeVRF9v+347pnakNevPmiHhNmZ2HbFA76w==}
    engines: {node: ^10 || ^12 || ^13.7 || ^14 || >=15.0.1}
    hasBin: true

  nanoid@5.1.5:
    resolution: {integrity: sha512-Ir/+ZpE9fDsNH0hQ3C68uyThDXzYcim2EqcZ8zn8Chtt1iylPT9xXJB0kPCnqzgcEGikO9RxSrh63MsmVCU7Fw==}
    engines: {node: ^18 || >=20}
    hasBin: true

  next-themes@0.4.6:
    resolution: {integrity: sha512-pZvgD5L0IEvX5/9GWyHMf3m8BKiVQwsCMHfoFosXtXBMnaS0ZnIJ9ST4b4NqLVKDEm8QBxoNNGNaBv2JNF6XNA==}
    peerDependencies:
      react: ^16.8 || ^17 || ^18 || ^19 || ^19.0.0-rc
      react-dom: ^16.8 || ^17 || ^18 || ^19 || ^19.0.0-rc

  next@15.2.4:
    resolution: {integrity: sha512-VwL+LAaPSxEkd3lU2xWbgEOtrM8oedmyhBqaVNmgKB+GvZlCy9rgaEc+y2on0wv+l0oSFqLtYD6dcC1eAedUaQ==}
    engines: {node: ^18.18.0 || ^19.8.0 || >= 20.0.0}
    hasBin: true
    peerDependencies:
      '@opentelemetry/api': ^1.1.0
      '@playwright/test': ^1.41.2
      babel-plugin-react-compiler: '*'
      react: ^18.2.0 || 19.0.0-rc-de68d2f4-20241204 || ^19.0.0
      react-dom: ^18.2.0 || 19.0.0-rc-de68d2f4-20241204 || ^19.0.0
      sass: ^1.3.0
    peerDependenciesMeta:
      '@opentelemetry/api':
        optional: true
      '@playwright/test':
        optional: true
      babel-plugin-react-compiler:
        optional: true
      sass:
        optional: true

  node-domexception@1.0.0:
    resolution: {integrity: sha512-/jKZoMpw0F8GRwl4/eLROPA3cfcXtLApP0QzLmUT/HuPCZWyB7IY9ZrMeKw2O/nFIqPQB3PVM9aYm0F312AXDQ==}
    engines: {node: '>=10.5.0'}

  node-fetch@3.3.2:
    resolution: {integrity: sha512-dRB78srN/l6gqWulah9SrxeYnxeddIG30+GOqK/9OlLVyLg3HPnr6SqOWTWOXKRwC2eGYCkZ59NNuSgvSrpgOA==}
    engines: {node: ^12.20.0 || ^14.13.1 || >=16.0.0}

  node-releases@2.0.19:
    resolution: {integrity: sha512-xxOWJsBKtzAq7DY0J+DTzuz58K8e7sJbdgwkbMWQe8UYB6ekmsQ45q0M/tJDsGaZmbC+l7n57UV8Hl5tHxO9uw==}

  npm-run-path@5.3.0:
    resolution: {integrity: sha512-ppwTtiJZq0O/ai0z7yfudtBpWIoxM8yE6nHi1X47eFR2EWORqfbu6CnPlNsjeN683eT0qG6H/Pyf9fCcvjnnnQ==}
    engines: {node: ^12.20.0 || ^14.13.1 || >=16.0.0}

  nuqs@2.4.1:
    resolution: {integrity: sha512-u6sngTspqDe3jWHtcmqHQg3dl35niizCZAsm5gy7PBlgG2rwl71Dp2QUv5hwBaWKI9qz0wqILZY86TsRxq66SQ==}
    peerDependencies:
      '@remix-run/react': '>=2'
      next: '>=14.2.0'
      react: '>=18.2.0 || ^19.0.0-0'
      react-router: ^6 || ^7
      react-router-dom: ^6 || ^7
    peerDependenciesMeta:
      '@remix-run/react':
        optional: true
      next:
        optional: true
      react-router:
        optional: true
      react-router-dom:
        optional: true

  onetime@5.1.2:
    resolution: {integrity: sha512-kbpaSSGJTWdAY5KPVeMOKXSrPtr8C8C7wodJbcsd51jRnmD+GZu8Y0VoU6Dm5Z4vWr0Ig/1NKuWRKf7j5aaYSg==}
    engines: {node: '>=6'}

  onetime@6.0.0:
    resolution: {integrity: sha512-1FlR+gjXK7X+AsAHso35MnyN5KqGwJRi/31ft6x0M194ht7S+rWAvd7PHss9xSKMzE0asv1pyIHaJYq+BbacAQ==}
    engines: {node: '>=12'}

  ora@6.3.1:
    resolution: {integrity: sha512-ERAyNnZOfqM+Ao3RAvIXkYh5joP220yf59gVe2X/cI6SiCxIdi4c9HZKZD8R6q/RDXEje1THBju6iExiSsgJaQ==}
    engines: {node: ^12.20.0 || ^14.13.1 || >=16.0.0}

  outvariant@1.4.3:
    resolution: {integrity: sha512-+Sl2UErvtsoajRDKCE5/dBz4DIvHXQQnAxtQTF04OJxY0+DyZXSo5P5Bb7XYWOh81syohlYL24hbDwxedPUJCA==}

  package-json-from-dist@1.0.1:
    resolution: {integrity: sha512-UEZIS3/by4OC8vL3P2dTXRETpebLI2NiI5vIrjaD/5UtrkFX/tNbwjTSRAGC/+7CAo2pIcBaRgWmcBBHcsaCIw==}

  parent-module@1.0.1:
    resolution: {integrity: sha512-GQ2EWRpQV8/o+Aw8YqtfZZPfNRWZYkbidE9k5rpl/hC3vtHHBfGm2Ifi6qWV+coDGkrUKZAxE3Lot5kcsRlh+g==}
    engines: {node: '>=6'}

  parse-json@5.2.0:
    resolution: {integrity: sha512-ayCKvm/phCGxOkYRSCM82iDwct8/EonSEgCSxWxD7ve6jHggsFl4fZVQBPRNgQoKiuV/odhFrGzQXZwbifC8Rg==}
    engines: {node: '>=8'}

  path-browserify@1.0.1:
    resolution: {integrity: sha512-b7uo2UCUOYZcnF/3ID0lulOJi/bafxa1xPe7ZPsammBSpjSWQkjNxlt635YGS2MiR9GjvuXCtz2emr3jbsz98g==}

  path-key@3.1.1:
    resolution: {integrity: sha512-ojmeN0qd+y0jszEtoY48r0Peq5dwMEkIlCOu6Q5f41lfkswXuKtYrhgoTpLnyIcHm24Uhqx+5Tqm2InSwLhE6Q==}
    engines: {node: '>=8'}

  path-key@4.0.0:
    resolution: {integrity: sha512-haREypq7xkM7ErfgIyA0z+Bj4AGKlMSdlQE2jvJo6huWD1EdkKYV+G/T4nq0YEF2vgTT8kqMFKo1uHn950r4SQ==}
    engines: {node: '>=12'}

  path-scurry@2.0.0:
    resolution: {integrity: sha512-ypGJsmGtdXUOeM5u93TyeIEfEhM6s+ljAhrk5vAvSx8uyY/02OvrZnA0YNGUrPXfpJMgI1ODd3nwz8Npx4O4cg==}
    engines: {node: 20 || >=22}

  path-to-regexp@6.3.0:
    resolution: {integrity: sha512-Yhpw4T9C6hPpgPeA28us07OJeqZ5EzQTkbfwuhsUg0c237RomFoETJgmp2sa3F/41gfLE6G5cqcYwznmeEeOlQ==}

  path-type@4.0.0:
    resolution: {integrity: sha512-gDKb8aZMDeD/tZWs9P6+q0J9Mwkdl6xMV8TjnGP3qJVJ06bdMgkbBlLU8IdfOsIsFz2BW1rNVT3XuNEl8zPAvw==}
    engines: {node: '>=8'}

  pg-cloudflare@1.1.1:
    resolution: {integrity: sha512-xWPagP/4B6BgFO+EKz3JONXv3YDgvkbVrGw2mTo3D6tVDQRh1e7cqVGvyR3BE+eQgAvx1XhW/iEASj4/jCWl3Q==}

  pg-connection-string@2.7.0:
    resolution: {integrity: sha512-PI2W9mv53rXJQEOb8xNR8lH7Hr+EKa6oJa38zsK0S/ky2er16ios1wLKhZyxzD7jUReiWokc9WK5nxSnC7W1TA==}

  pg-int8@1.0.1:
    resolution: {integrity: sha512-WCtabS6t3c8SkpDBUlb1kjOs7l66xsGdKpIPZsg4wR+B3+u9UAum2odSsF9tnvxg80h4ZxLWMy4pRjOsFIqQpw==}
    engines: {node: '>=4.0.0'}

  pg-pool@3.8.0:
    resolution: {integrity: sha512-VBw3jiVm6ZOdLBTIcXLNdSotb6Iy3uOCwDGFAksZCXmi10nyRvnP2v3jl4d+IsLYRyXf6o9hIm/ZtUzlByNUdw==}
    peerDependencies:
      pg: '>=8.0'

  pg-protocol@1.8.0:
    resolution: {integrity: sha512-jvuYlEkL03NRvOoyoRktBK7+qU5kOvlAwvmrH8sr3wbLrOdVWsRxQfz8mMy9sZFsqJ1hEWNfdWKI4SAmoL+j7g==}

  pg-types@2.2.0:
    resolution: {integrity: sha512-qTAAlrEsl8s4OiEQY69wDvcMIdQN6wdz5ojQiOy6YRMuynxenON0O5oCpJI6lshc6scgAY8qvJ2On/p+CXY0GA==}
    engines: {node: '>=4'}

  pg@8.14.1:
    resolution: {integrity: sha512-0TdbqfjwIun9Fm/r89oB7RFQ0bLgduAhiIqIXOsyKoiC/L54DbuAAzIEN/9Op0f1Po9X7iCPXGoa/Ah+2aI8Xw==}
    engines: {node: '>= 8.0.0'}
    peerDependencies:
      pg-native: '>=3.0.1'
    peerDependenciesMeta:
      pg-native:
        optional: true

  pgpass@1.0.5:
    resolution: {integrity: sha512-FdW9r/jQZhSeohs1Z3sI1yxFQNFvMcnmfuj4WBMUTxOrAyLMaTcE1aAMBiTlbMNaXvBCQuVi0R7hd8udDSP7ug==}

  picocolors@1.1.1:
    resolution: {integrity: sha512-xceH2snhtb5M9liqDsmEw56le376mTZkEX/jEb/RxNFyegNul7eNslCXP9FDj/Lcu0X8KEyMceP2ntpaHrDEVA==}

  picomatch@2.3.1:
    resolution: {integrity: sha512-JU3teHTNjmE2VCGFzuY8EXzCDVwEqB2a8fsIvwaStHhAWJEeVd1o1QD80CU6+ZdEXXSLbSsuLwJjkCBWqRQUVA==}
    engines: {node: '>=8.6'}

  postcss@8.4.31:
    resolution: {integrity: sha512-PS08Iboia9mts/2ygV3eLpY5ghnUcfLV/EXTOW1E2qYxJKGGBUtNjN76FYHnMs36RmARn41bC0AZmn+rR0OVpQ==}
    engines: {node: ^10 || ^12 || >=14}

  postcss@8.5.3:
    resolution: {integrity: sha512-dle9A3yYxlBSrt8Fu+IpjGT8SY8hN0mlaA6GY8t0P5PjIOZemULz/E2Bnm/2dcUOena75OTNkHI76uZBNUUq3A==}
    engines: {node: ^10 || ^12 || >=14}

  postgres-array@2.0.0:
    resolution: {integrity: sha512-VpZrUqU5A69eQyW2c5CA1jtLecCsN2U/bD6VilrFDWq5+5UIEVO7nazS3TEcHf1zuPYO/sqGvUvW62g86RXZuA==}
    engines: {node: '>=4'}

  postgres-bytea@1.0.0:
    resolution: {integrity: sha512-xy3pmLuQqRBZBXDULy7KbaitYqLcmxigw14Q5sj8QBVLqEwXfeybIKVWiqAXTlcvdvb0+xkOtDbfQMOf4lST1w==}
    engines: {node: '>=0.10.0'}

  postgres-date@1.0.7:
    resolution: {integrity: sha512-suDmjLVQg78nMK2UZ454hAG+OAW+HQPZ6n++TNDUX+L0+uUlLywnoxJKDou51Zm+zTCjrCl0Nq6J9C5hP9vK/Q==}
    engines: {node: '>=0.10.0'}

  postgres-interval@1.2.0:
    resolution: {integrity: sha512-9ZhXKM/rw350N1ovuWHbGxnGh/SNJ4cnxHiM0rxE4VN41wsg8P8zWn9hv/buK00RP4WvlOyr/RBDiptyxVbkZQ==}
    engines: {node: '>=0.10.0'}

  postgres@3.4.5:
    resolution: {integrity: sha512-cDWgoah1Gez9rN3H4165peY9qfpEo+SA61oQv65O3cRUE1pOEoJWwddwcqKE8XZYjbblOJlYDlLV4h67HrEVDg==}
    engines: {node: '>=12'}

  prompts@2.4.2:
    resolution: {integrity: sha512-NxNv/kLguCA7p3jE8oL2aEBsrJWgAakBpgmgK6lpPWV+WuOmY6r2/zbAVnP+T8bQlA0nzHXSJSJW0Hq7ylaD2Q==}
    engines: {node: '>= 6'}

  psl@1.15.0:
    resolution: {integrity: sha512-JZd3gMVBAVQkSs6HdNZo9Sdo0LNcQeMNP3CozBJb3JYC/QUYZTnKxP+f8oWRX4rHP5EurWxqAHTSwUCjlNKa1w==}

  punycode@2.3.1:
    resolution: {integrity: sha512-vYt7UD1U9Wg6138shLtLOvdAu+8DsC/ilFtEVHcH+wydcSpNE20AfSOduf6MkRFahL5FY7X1oU7nKVZFtfq8Fg==}
    engines: {node: '>=6'}

  querystringify@2.2.0:
    resolution: {integrity: sha512-FIqgj2EUvTa7R50u0rGsyTftzjYmv/a3hO345bZNrqabNqjtgiDMgmo4mkUjd+nzU5oF3dClKqFIPUKybUyqoQ==}

  queue-microtask@1.2.3:
    resolution: {integrity: sha512-NuaNSa6flKT5JaSYQzJok04JzTL1CA6aGhv5rfLW3PgqA+M2ChpZQnAC8h8i4ZFkBS8X5RqkDBHA7r4hej3K9A==}

  react-day-picker@8.10.1:
    resolution: {integrity: sha512-TMx7fNbhLk15eqcMt+7Z7S2KF7mfTId/XJDjKE8f+IUcFn0l08/kI4FiYTL/0yuOLmEcbR4Fwe3GJf/NiiMnPA==}
    peerDependencies:
      date-fns: ^2.28.0 || ^3.0.0
      react: ^16.8.0 || ^17.0.0 || ^18.0.0

  react-dom@19.0.0:
    resolution: {integrity: sha512-4GV5sHFG0e/0AD4X+ySy6UJd3jVl1iNsNHdpad0qhABJ11twS3TTBnseqsKurKcsNqCEFeGL3uLpVChpIO3QfQ==}
    peerDependencies:
      react: ^19.0.0

  react-hook-form@7.54.2:
    resolution: {integrity: sha512-eHpAUgUjWbZocoQYUHposymRb4ZP6d0uwUnooL2uOybA9/3tPUvoAKqEWK1WaSiTxxOfTpffNZP7QwlnM3/gEg==}
    engines: {node: '>=18.0.0'}
    peerDependencies:
      react: ^16.8.0 || ^17 || ^18 || ^19

  react-remove-scroll-bar@2.3.8:
    resolution: {integrity: sha512-9r+yi9+mgU33AKcj6IbT9oRCO78WriSj6t/cF8DWBZJ9aOGPOTEDvdUDz1FwKim7QXWwmHqtdHnRJfhAxEG46Q==}
    engines: {node: '>=10'}
    peerDependencies:
      '@types/react': '*'
      react: ^16.8.0 || ^17.0.0 || ^18.0.0 || ^19.0.0
    peerDependenciesMeta:
      '@types/react':
        optional: true

  react-remove-scroll@2.6.3:
    resolution: {integrity: sha512-pnAi91oOk8g8ABQKGF5/M9qxmmOPxaAnopyTHYfqYEwJhyFrbbBtHuSgtKEoH0jpcxx5o3hXqH1mNd9/Oi+8iQ==}
    engines: {node: '>=10'}
    peerDependencies:
      '@types/react': '*'
      react: ^16.8.0 || ^17.0.0 || ^18.0.0 || ^19.0.0 || ^19.0.0-rc
    peerDependenciesMeta:
      '@types/react':
        optional: true

  react-style-singleton@2.2.3:
    resolution: {integrity: sha512-b6jSvxvVnyptAiLjbkWLE/lOnR4lfTtDAl+eUC7RZy+QQWc6wRzIV2CE6xBuMmDxc2qIihtDCZD5NPOFl7fRBQ==}
    engines: {node: '>=10'}
    peerDependencies:
      '@types/react': '*'
      react: ^16.8.0 || ^17.0.0 || ^18.0.0 || ^19.0.0 || ^19.0.0-rc
    peerDependenciesMeta:
      '@types/react':
        optional: true

  react@19.0.0:
    resolution: {integrity: sha512-V8AVnmPIICiWpGfm6GLzCR/W5FXLchHop40W4nXBmdlEceh16rCN8O8LNWm5bh5XUX91fh7KpA+W0TgMKmgTpQ==}
    engines: {node: '>=0.10.0'}

  readable-stream@3.6.2:
    resolution: {integrity: sha512-9u/sniCrY3D5WdsERHzHE4G2YCXqoG5FTHUiCC4SIbr6XcLZBY05ya9EKjYek9O5xOAwjGq+1JdGBAS7Q9ScoA==}
    engines: {node: '>= 6'}

  recast@0.23.11:
    resolution: {integrity: sha512-YTUo+Flmw4ZXiWfQKGcwwc11KnoRAYgzAE2E7mXKCjSviTKShtxBsN6YUUBB2gtaBzKzeKunxhUwNHQuRryhWA==}
    engines: {node: '>= 4'}

  require-directory@2.1.1:
    resolution: {integrity: sha512-fGxEI7+wsG9xrvdjsrlmL22OMTTiHRwAMroiEeMgq8gzoLC/PQr7RsRDSTLUg/bZAZtF+TVIkHc6/4RIKrui+Q==}
    engines: {node: '>=0.10.0'}

  requires-port@1.0.0:
    resolution: {integrity: sha512-KigOCHcocU3XODJxsu8i/j8T9tzT4adHiecwORRQ0ZZFcp7ahwXuRU1m+yuO90C5ZUyGeGfocHDI14M3L3yDAQ==}

  resolve-from@4.0.0:
    resolution: {integrity: sha512-pb/MYmXstAkysRFx8piNI1tGFNQIFA3vkE3Gq4EuA1dF6gHp/+vgZqsCGJapvy8N3Q+4o7FwvquPJcnZ7RYy4g==}
    engines: {node: '>=4'}

  resolve-pkg-maps@1.0.0:
    resolution: {integrity: sha512-seS2Tj26TBVOC2NIc2rOe2y2ZO7efxITtLZcGSOnHHNOQ7CkiUBfw0Iw2ck6xkIhPwLhKNLS8BO+hEpngQlqzw==}

  restore-cursor@4.0.0:
    resolution: {integrity: sha512-I9fPXU9geO9bHOt9pHHOhOkYerIMsmVaWB0rA2AI9ERh/+x/i7MV5HKBNrg+ljO5eoPVgCcnFuRjJ9uH6I/3eg==}
    engines: {node: ^12.20.0 || ^14.13.1 || >=16.0.0}

  reusify@1.1.0:
    resolution: {integrity: sha512-g6QUff04oZpHs0eG5p83rFLhHeV00ug/Yf9nZM6fLeUrPguBTkTQOdpAWWspMh55TZfVQDPaN3NQJfbVRAxdIw==}
    engines: {iojs: '>=1.0.0', node: '>=0.10.0'}

  rimraf@6.0.1:
    resolution: {integrity: sha512-9dkvaxAsk/xNXSJzMgFqqMCuFgt2+KsOFek3TMLfo8NCPfWpBmqwyNn5Y+NX56QUYfCtsyhF3ayiboEoUmJk/A==}
    engines: {node: 20 || >=22}
    hasBin: true

  run-parallel@1.2.0:
    resolution: {integrity: sha512-5l4VyZR86LZ/lDxZTR6jqL8AFE2S0IFLMP26AbjsLVADxHdhB/c0GUsH+y39UfCi3dzz8OlQuPmnaJOMoDHQBA==}

  safe-buffer@5.2.1:
    resolution: {integrity: sha512-rp3So07KcdmmKbGvgaNxQSJr7bGVSVk5S9Eq1F+ppbRo70+YeaDxkw5Dd8NPN+GD6bjnYm2VuPuCXmpuYvmCXQ==}

  scheduler@0.25.0:
    resolution: {integrity: sha512-xFVuu11jh+xcO7JOAGJNOXld8/TcEHK/4CituBUeUb5hqxJLj9YuemAEuvm9gQ/+pgXYfbQuqAkiYu+u7YEsNA==}

  semver@6.3.1:
    resolution: {integrity: sha512-BR7VvDCVHO+q2xBEWskxS6DJE1qRnb7DxzUrogb71CWoSficBxYsiAGd+Kl0mmq/MprG9yArRkyrQxTO6XjMzA==}
    hasBin: true

  semver@7.7.1:
    resolution: {integrity: sha512-hlq8tAfn0m/61p4BVRcPzIGr6LKiMwo4VM6dGi6pt4qcRkmNzTcWq6eCEjEh+qXjkMDvPlOFFSGwQjoEa6gyMA==}
    engines: {node: '>=10'}
    hasBin: true

  server-only@0.0.1:
    resolution: {integrity: sha512-qepMx2JxAa5jjfzxG79yPPq+8BuFToHd1hm7kI+Z4zAq1ftQiP7HcxMhDDItrbtwVeLg/cY2JnKnrcFkmiswNA==}

  shadcn@2.4.0-canary.12:
    resolution: {integrity: sha512-451Gl3WrYqbbpokknAt+hUsj4jugIHq9oGTTCKqV/FLgvlQyH1+ULTWHCoAL8GRgW1WQiaVJx7N5dtL5cZd/7Q==}
    hasBin: true

  sharp@0.33.5:
    resolution: {integrity: sha512-haPVm1EkS9pgvHrQ/F3Xy+hgcuMV0Wm9vfIBSiwZ05k+xgb0PkBQpGsAA/oWdDobNaZTH5ppvHtzCFbnSEwHVw==}
    engines: {node: ^18.17.0 || ^20.3.0 || >=21.0.0}

  shebang-command@2.0.0:
    resolution: {integrity: sha512-kHxr2zZpYtdmrN1qDjrrX/Z1rR1kG8Dx+gkpK1G4eXmvXswmcE1hTWBWYUzlraYw1/yZp6YuDY77YtvbN0dmDA==}
    engines: {node: '>=8'}

  shebang-regex@3.0.0:
    resolution: {integrity: sha512-7++dFhtcx3353uBaq8DDR4NuxBetBzC7ZQOhmTQInHEd6bSrXdiEyzCvG07Z44UYdLShWUyXt5M/yhz8ekcb1A==}
    engines: {node: '>=8'}

  shell-quote@1.8.2:
    resolution: {integrity: sha512-AzqKpGKjrj7EM6rKVQEPpB288oCfnrEIuyoT9cyF4nmGa7V8Zk6f7RRqYisX8X9m+Q7bd632aZW4ky7EhbQztA==}
    engines: {node: '>= 0.4'}

  signal-exit@3.0.7:
    resolution: {integrity: sha512-wnD2ZE+l+SPC/uoS0vXeE9L1+0wuaMqKlfz9AMUo38JsyLSBWSFcHR1Rri62LZc12vLr1gb3jl7iwQhgwpAbGQ==}

  signal-exit@4.1.0:
    resolution: {integrity: sha512-bzyZ1e88w9O1iNJbKnOlvYTrWPDl46O1bG0D3XInv+9tkPrxrN8jUUTiFlDkkmKWgn1M6CfIA13SuGqOa9Korw==}
    engines: {node: '>=14'}

  simple-swizzle@0.2.2:
    resolution: {integrity: sha512-JA//kQgZtbuY83m+xT+tXJkmJncGMTFT+C+g2h2R9uxkYIrE2yy9sgmcLhCnw57/WSD+Eh3J97FPEDFnbXnDUg==}

  sisteransi@1.0.5:
    resolution: {integrity: sha512-bLGGlR1QxBcynn2d5YmDX4MGjlZvy2MRBDRNHLJ8VI6l6+9FUiyTFNJ0IveOSP0bcXgVDPRcfGqA0pjaqUpfVg==}

  sonner@2.0.1:
    resolution: {integrity: sha512-FRBphaehZ5tLdLcQ8g2WOIRE+Y7BCfWi5Zyd8bCvBjiW8TxxAyoWZIxS661Yz6TGPqFQ4VLzOF89WEYhfynSFQ==}
    peerDependencies:
      react: ^18.0.0 || ^19.0.0 || ^19.0.0-rc
      react-dom: ^18.0.0 || ^19.0.0 || ^19.0.0-rc

  source-map-js@1.2.1:
    resolution: {integrity: sha512-UXWMKhLOwVKb728IUtQPXxfYU+usdybtUrK/8uGE8CQMvrhOpwvzDBwj0QhSL7MQc7vIsISBG8VQ8+IDQxpfQA==}
    engines: {node: '>=0.10.0'}

  source-map-support@0.5.21:
    resolution: {integrity: sha512-uBHU3L3czsIyYXKX88fdrGovxdSCoTGDRZ6SYXtSRxLZUzHg5P/66Ht6uoUlHu9EZod+inXhKo3qQgwXUT/y1w==}

  source-map@0.6.1:
    resolution: {integrity: sha512-UjgapumWlbMhkBgzT7Ykc5YXUT46F0iKu8SGXq0bcwP5dz/h0Plj6enJqjz1Zbq2l5WaqYnrVbwWOWMyF3F47g==}
    engines: {node: '>=0.10.0'}

  split2@4.2.0:
    resolution: {integrity: sha512-UcjcJOWknrNkF6PLX83qcHM6KHgVKNkV62Y8a5uYDVv9ydGQVwAHMKqHdJje1VTWpljG0WYpCDhrCdAOYH4TWg==}
    engines: {node: '>= 10.x'}

  statuses@2.0.1:
    resolution: {integrity: sha512-RwNA9Z/7PrK06rYLIzFMlaF+l73iwpzsqRIFgbMLbTcLD6cOao82TaWefPXQvB2fOC4AjuYSEndS7N/mTCbkdQ==}
    engines: {node: '>= 0.8'}

  stdin-discarder@0.1.0:
    resolution: {integrity: sha512-xhV7w8S+bUwlPTb4bAOUQhv8/cSS5offJuX8GQGq32ONF0ZtDWKfkdomM3HMRA+LhX6um/FZ0COqlwsjD53LeQ==}
    engines: {node: ^12.20.0 || ^14.13.1 || >=16.0.0}

  streamsearch@1.1.0:
    resolution: {integrity: sha512-Mcc5wHehp9aXz1ax6bZUyY5afg9u2rv5cqQI3mRrYkGC8rW2hM02jWuwjtL++LS5qinSyhj2QfLyNsuc+VsExg==}
    engines: {node: '>=10.0.0'}

  strict-event-emitter@0.5.1:
    resolution: {integrity: sha512-vMgjE/GGEPEFnhFub6pa4FmJBRBVOLpIII2hvCZ8Kzb7K0hlHo7mQv6xYrBvCL2LtAIBwFUK8wvuJgTVSQ5MFQ==}

  string-width@4.2.3:
    resolution: {integrity: sha512-wKyQRQpjJ0sIp62ErSZdGsjMJWsap5oRNihHhu6G7JVO/9jIB6UyevL+tXuOqrng8j/cxKTWyWUwvSTriiZz/g==}
    engines: {node: '>=8'}

  string-width@5.1.2:
    resolution: {integrity: sha512-HnLOCR3vjcY8beoNLtcjZ5/nxn2afmME6lhrDrebokqMap+XbeW8n9TXpPDOqdGK5qcI3oT0GKTW6wC7EMiVqA==}
    engines: {node: '>=12'}

  string_decoder@1.3.0:
    resolution: {integrity: sha512-hkRX8U1WjJFd8LsDJ2yQ/wWWxaopEsABU1XfkM8A+j0+85JAGppt16cr1Whg6KIbb4okU6Mql6BOj+uup/wKeA==}

  stringify-object@5.0.0:
    resolution: {integrity: sha512-zaJYxz2FtcMb4f+g60KsRNFOpVMUyuJgA51Zi5Z1DOTC3S59+OQiVOzE9GZt0x72uBGWKsQIuBKeF9iusmKFsg==}
    engines: {node: '>=14.16'}

  strip-ansi@6.0.1:
    resolution: {integrity: sha512-Y38VPSHcqkFrCpFnQ9vuSXmquuv5oXOKpGeT6aGrr3o3Gc9AlVa6JBfUSOCnbxGGZF+/0ooI7KrPuUSztUdU5A==}
    engines: {node: '>=8'}

  strip-ansi@7.1.0:
    resolution: {integrity: sha512-iq6eVVI64nQQTRYq2KtEg2d2uU7LElhTJwsH4YzIHZshxlgZms/wIc4VoDQTlG/IvVIrBKG06CrZnp0qv7hkcQ==}
    engines: {node: '>=12'}

  strip-bom@3.0.0:
    resolution: {integrity: sha512-vavAMRXOgBVNF6nyEEmL3DBK19iRpDcoIwW+swQ+CbGiu7lju6t+JklA1MHweoWtadgt4ISVUsXLyDq34ddcwA==}
    engines: {node: '>=4'}

  strip-final-newline@3.0.0:
    resolution: {integrity: sha512-dOESqjYr96iWYylGObzd39EuNTa5VJxyvVAEm5Jnh7KGo75V43Hk1odPQkNDyXNmUR6k+gEiDVXnjB8HJ3crXw==}
    engines: {node: '>=12'}

  styled-jsx@5.1.6:
    resolution: {integrity: sha512-qSVyDTeMotdvQYoHWLNGwRFJHC+i+ZvdBRYosOFgC+Wg1vx4frN2/RG/NA7SYqqvKNLf39P2LSRA2pu6n0XYZA==}
    engines: {node: '>= 12.0.0'}
    peerDependencies:
      '@babel/core': '*'
      babel-plugin-macros: '*'
      react: '>= 16.8.0 || 17.x.x || ^18.0.0-0 || ^19.0.0-0'
    peerDependenciesMeta:
      '@babel/core':
        optional: true
      babel-plugin-macros:
        optional: true

  tailwind-merge@3.0.2:
    resolution: {integrity: sha512-l7z+OYZ7mu3DTqrL88RiKrKIqO3NcpEO8V/Od04bNpvk0kiIFndGEoqfuzvj4yuhRkHKjRkII2z+KS2HfPcSxw==}

<<<<<<< HEAD
=======
  tailwindcss-animate@1.0.7:
    resolution: {integrity: sha512-bl6mpH3T7I3UFxuvDEXLxy/VuFxBk5bbzplh7tXI68mwMokNYd1t9qPBHlnyTwfa4JGC4zP516I1hYYtQ/vspA==}
    peerDependencies:
      tailwindcss: '>=3.0.0 || insiders'

>>>>>>> 3ebcae5d
  tailwindcss@4.0.17:
    resolution: {integrity: sha512-OErSiGzRa6rLiOvaipsDZvLMSpsBZ4ysB4f0VKGXUrjw2jfkJRd6kjRKV2+ZmTCNvwtvgdDam5D7w6WXsdLJZw==}

  tapable@2.2.1:
    resolution: {integrity: sha512-GNzQvQTOIP6RyTfE2Qxb8ZVlNmw0n88vp1szwWRimP02mnTsx3Wtn5qRdqY9w2XduFNUgvOwhNnQsjwCp+kqaQ==}
    engines: {node: '>=6'}

  tiny-invariant@1.3.3:
    resolution: {integrity: sha512-+FbBPE1o9QAYvviau/qC5SE3caw21q3xkvWKBtja5vgqOWIHHJ3ioaq1VPfn/Szqctz2bU/oYeKd9/z5BL+PVg==}

  to-regex-range@5.0.1:
    resolution: {integrity: sha512-65P7iz6X5yEr1cwcgvQxbbIw7Uk3gOy5dIdtZ4rDveLqhrdJP+Li/Hx6tyK0NEb+2GCyneCMJiGqrADCSNk8sQ==}
    engines: {node: '>=8.0'}

  tough-cookie@4.1.4:
    resolution: {integrity: sha512-Loo5UUvLD9ScZ6jh8beX1T6sO1w2/MpCRpEP7V280GKMVUQ0Jzar2U3UJPsrdbziLEMMhu3Ujnq//rhiFuIeag==}
    engines: {node: '>=6'}

  ts-morph@18.0.0:
    resolution: {integrity: sha512-Kg5u0mk19PIIe4islUI/HWRvm9bC1lHejK4S0oh1zaZ77TMZAEmQC0sHQYiu2RgCQFZKXz1fMVi/7nOOeirznA==}

  tsconfig-paths@4.2.0:
    resolution: {integrity: sha512-NoZ4roiN7LnbKn9QqE1amc9DJfzvZXxF4xDavcOWt1BPkdx+m+0gJuPM+S0vCe7zTJMYUP0R8pO2XMr+Y8oLIg==}
    engines: {node: '>=6'}

  tslib@2.8.1:
    resolution: {integrity: sha512-oJFu94HQb+KVduSUQL7wnpmqnfmLsOA/nAh6b6EH0wCEoK0/mPeXU6c3wKDV83MkOuHPRHtSXKKU99IBazS/2w==}

  tsx@4.19.3:
    resolution: {integrity: sha512-4H8vUNGNjQ4V2EOoGw005+c+dGuPSnhpPBPHBtsZdGZBk/iJb4kguGlPWaZTZ3q5nMtFOEsY0nRDlh9PJyd6SQ==}
    engines: {node: '>=18.0.0'}
    hasBin: true

  tw-animate-css@1.2.4:
    resolution: {integrity: sha512-yt+HkJB41NAvOffe4NweJU6fLqAlVx/mBX6XmHRp15kq0JxTtOKaIw8pVSWM1Z+n2nXtyi7cW6C9f0WG/F/QAQ==}

  type-fest@0.21.3:
    resolution: {integrity: sha512-t0rzBq87m3fVcduHDUFhKmyyX+9eo6WQjZvf51Ea/M0Q7+T374Jp1aUiyUl0GKxp8M/OETVHSDvmkyPgvX+X2w==}
    engines: {node: '>=10'}

  type-fest@4.38.0:
    resolution: {integrity: sha512-2dBz5D5ycHIoliLYLi0Q2V7KRaDlH0uWIvmk7TYlAg5slqwiPv1ezJdZm1QEM0xgk29oYWMCbIG7E6gHpvChlg==}
    engines: {node: '>=16'}

  typescript@5.8.2:
    resolution: {integrity: sha512-aJn6wq13/afZp/jT9QZmwEjDqqvSGp1VT5GVg+f/t6/oVyrgXM6BY1h9BRh/O5p3PlUPAe+WuiEZOmb/49RqoQ==}
    engines: {node: '>=14.17'}
    hasBin: true

  undici-types@6.20.0:
    resolution: {integrity: sha512-Ny6QZ2Nju20vw1SRHe3d9jVu6gJ+4e3+MMpqu7pqE5HT6WsTSlce++GQmK5UXS8mzV8DSYHrQH+Xrf2jVcuKNg==}

  universalify@0.2.0:
    resolution: {integrity: sha512-CJ1QgKmNg3CwvAv/kOFmtnEN05f0D/cn9QntgNOQlQF9dgvVTHj3t+8JPdjqawCHk7V/KA+fbUqzZ9XWhcqPUg==}
    engines: {node: '>= 4.0.0'}

  universalify@2.0.1:
    resolution: {integrity: sha512-gptHNQghINnc/vTGIk0SOFGFNXw7JVrlRUtConJRlvaw6DuX0wO5Jeko9sWrMBhh+PsYAZ7oXAiOnf/UKogyiw==}
    engines: {node: '>= 10.0.0'}

  update-browserslist-db@1.1.3:
    resolution: {integrity: sha512-UxhIZQ+QInVdunkDAaiazvvT/+fXL5Osr0JZlJulepYu6Jd7qJtDZjlur0emRlT71EN3ScPoE7gvsuIKKNavKw==}
    hasBin: true
    peerDependencies:
      browserslist: '>= 4.21.0'

  url-parse@1.5.10:
    resolution: {integrity: sha512-WypcfiRhfeUP9vvF0j6rw0J3hrWrw6iZv3+22h6iRMJ/8z1Tj6XfLP4DsUix5MhMPnXpiHDoKyoZ/bdCkwBCiQ==}

  use-callback-ref@1.3.3:
    resolution: {integrity: sha512-jQL3lRnocaFtu3V00JToYz/4QkNWswxijDaCVNZRiRTO3HQDLsdu1ZtmIUvV4yPp+rvWm5j0y0TG/S61cuijTg==}
    engines: {node: '>=10'}
    peerDependencies:
      '@types/react': '*'
      react: ^16.8.0 || ^17.0.0 || ^18.0.0 || ^19.0.0 || ^19.0.0-rc
    peerDependenciesMeta:
      '@types/react':
        optional: true

  use-sidecar@1.1.3:
    resolution: {integrity: sha512-Fedw0aZvkhynoPYlA5WXrMCAMm+nSWdZt6lzJQ7Ok8S6Q+VsHmHpRWndVRJ8Be0ZbkfPc5LRYH+5XrzXcEeLRQ==}
    engines: {node: '>=10'}
    peerDependencies:
      '@types/react': '*'
      react: ^16.8.0 || ^17.0.0 || ^18.0.0 || ^19.0.0 || ^19.0.0-rc
    peerDependenciesMeta:
      '@types/react':
        optional: true

  util-deprecate@1.0.2:
    resolution: {integrity: sha512-EPD5q1uXyFxJpCrLnCc1nHnq3gOa6DZBocAIiI2TaSCA7VCJ1UJDMagCzIkXNsUYfD1daK//LTEQ8xiIbrHtcw==}

  vaul@1.1.2:
    resolution: {integrity: sha512-ZFkClGpWyI2WUQjdLJ/BaGuV6AVQiJ3uELGk3OYtP+B6yCO7Cmn9vPFXVJkRaGkOJu3m8bQMgtyzNHixULceQA==}
    peerDependencies:
      react: ^16.8 || ^17.0 || ^18.0 || ^19.0.0 || ^19.0.0-rc
      react-dom: ^16.8 || ^17.0 || ^18.0 || ^19.0.0 || ^19.0.0-rc

  wcwidth@1.0.1:
    resolution: {integrity: sha512-XHPEwS0q6TaxcvG85+8EYkbiCux2XtWG2mkc47Ng2A77BQu9+DqIOJldST4HgPkuea7dvKSj5VgX3P1d4rW8Tg==}

  web-streams-polyfill@3.3.3:
    resolution: {integrity: sha512-d2JWLCivmZYTSIoge9MsgFCZrt571BikcWGYkjC1khllbTeDlGqZ2D8vD8E/lJa8WGWbb7Plm8/XJYV7IJHZZw==}
    engines: {node: '>= 8'}

  which@2.0.2:
    resolution: {integrity: sha512-BLI3Tl1TW3Pvl70l3yq3Y64i+awpwXqsGBYWkkqMtnbXgrMD+yj7rhW0kuEDxzJaYXGjEW5ogapKNMEKNMjibA==}
    engines: {node: '>= 8'}
    hasBin: true

  which@4.0.0:
    resolution: {integrity: sha512-GlaYyEb07DPxYCKhKzplCWBJtvxZcZMrL+4UkrTSJHHPyZU4mYYTv3qaOe77H7EODLSSopAUFAc6W8U4yqvscg==}
    engines: {node: ^16.13.0 || >=18.0.0}
    hasBin: true

  wrap-ansi@6.2.0:
    resolution: {integrity: sha512-r6lPcBGxZXlIcymEu7InxDMhdW0KDxpLgoFLcguasxCaJ/SOIZwINatK9KY/tf+ZrlywOKU0UDj3ATXUBfxJXA==}
    engines: {node: '>=8'}

  wrap-ansi@7.0.0:
    resolution: {integrity: sha512-YVGIj2kamLSTxw6NsZjoBxfSwsn0ycdesmc4p+Q21c5zPuZ1pl+NfxVdxPtdHvmNVOQ6XSYG4AUtyt/Fi7D16Q==}
    engines: {node: '>=10'}

  wrap-ansi@8.1.0:
    resolution: {integrity: sha512-si7QWI6zUMq56bESFvagtmzMdGOtoxfR+Sez11Mobfc7tm+VkUckk9bW2UeffTGVUbOksxmSw0AA2gs8g71NCQ==}
    engines: {node: '>=12'}

  xtend@4.0.2:
    resolution: {integrity: sha512-LKYU1iAXJXUgAXn9URjiu+MWhyUXHsvfp7mcuYm9dSUKK0/CjtrUwFAxD82/mCWbtLsGjFIad0wIsod4zrTAEQ==}
    engines: {node: '>=0.4'}

  y18n@5.0.8:
    resolution: {integrity: sha512-0pfFzegeDWJHJIAmTLRP2DwHjdF5s7jo9tuztdQxAhINCdvS+3nGINqPd00AphqJR/0LhANUS6/+7SCb98YOfA==}
    engines: {node: '>=10'}

  yallist@3.1.1:
    resolution: {integrity: sha512-a4UGQaWPH59mOXUYnAG2ewncQS4i4F43Tv3JoAM+s2VDAmS9NsK8GpDMLrCHPksFT7h3K6TOoUNn2pb7RoXx4g==}

  yargs-parser@21.1.1:
    resolution: {integrity: sha512-tVpsJW7DdjecAiFpbIB1e3qxIQsE6NoPc5/eTdrbbIC4h0LVsWhnoa3g+m2HclBIujHzsxZ4VJVA+GUuc2/LBw==}
    engines: {node: '>=12'}

  yargs@17.7.2:
    resolution: {integrity: sha512-7dSzzRQ++CKnNI/krKnYRV7JKKPUXMEh61soaHKg9mrWEhzFWhFnxPxGl+69cD1Ou63C13NUPCnmIcrvqCuM6w==}
    engines: {node: '>=12'}

  yoctocolors-cjs@2.1.2:
    resolution: {integrity: sha512-cYVsTjKl8b+FrnidjibDWskAv7UKOfcwaVZdp/it9n1s9fU3IkgDbhdIRKCW4JDsAlECJY0ytoVPT3sK6kideA==}
    engines: {node: '>=18'}

  zod@3.24.2:
    resolution: {integrity: sha512-lY7CDW43ECgW9u1TcT3IoXHflywfVqDYze4waEz812jR/bZ8FHDsl7pFQoSZTz5N+2NqRXs8GBwnAwo3ZNxqhQ==}

snapshots:

  '@alloc/quick-lru@5.2.0': {}

  '@ampproject/remapping@2.3.0':
    dependencies:
      '@jridgewell/gen-mapping': 0.3.8
      '@jridgewell/trace-mapping': 0.3.25

  '@antfu/ni@23.3.1': {}

  '@babel/code-frame@7.26.2':
    dependencies:
      '@babel/helper-validator-identifier': 7.25.9
      js-tokens: 4.0.0
      picocolors: 1.1.1

  '@babel/compat-data@7.26.8': {}

  '@babel/core@7.26.10':
    dependencies:
      '@ampproject/remapping': 2.3.0
      '@babel/code-frame': 7.26.2
      '@babel/generator': 7.27.0
      '@babel/helper-compilation-targets': 7.27.0
      '@babel/helper-module-transforms': 7.26.0(@babel/core@7.26.10)
      '@babel/helpers': 7.27.0
      '@babel/parser': 7.27.0
      '@babel/template': 7.27.0
      '@babel/traverse': 7.27.0
      '@babel/types': 7.27.0
      convert-source-map: 2.0.0
      debug: 4.4.0
      gensync: 1.0.0-beta.2
      json5: 2.2.3
      semver: 6.3.1
    transitivePeerDependencies:
      - supports-color

  '@babel/generator@7.27.0':
    dependencies:
      '@babel/parser': 7.27.0
      '@babel/types': 7.27.0
      '@jridgewell/gen-mapping': 0.3.8
      '@jridgewell/trace-mapping': 0.3.25
      jsesc: 3.1.0

  '@babel/helper-annotate-as-pure@7.25.9':
    dependencies:
      '@babel/types': 7.27.0

  '@babel/helper-compilation-targets@7.27.0':
    dependencies:
      '@babel/compat-data': 7.26.8
      '@babel/helper-validator-option': 7.25.9
      browserslist: 4.24.4
      lru-cache: 5.1.1
      semver: 6.3.1

  '@babel/helper-create-class-features-plugin@7.27.0(@babel/core@7.26.10)':
    dependencies:
      '@babel/core': 7.26.10
      '@babel/helper-annotate-as-pure': 7.25.9
      '@babel/helper-member-expression-to-functions': 7.25.9
      '@babel/helper-optimise-call-expression': 7.25.9
      '@babel/helper-replace-supers': 7.26.5(@babel/core@7.26.10)
      '@babel/helper-skip-transparent-expression-wrappers': 7.25.9
      '@babel/traverse': 7.27.0
      semver: 6.3.1
    transitivePeerDependencies:
      - supports-color

  '@babel/helper-member-expression-to-functions@7.25.9':
    dependencies:
      '@babel/traverse': 7.27.0
      '@babel/types': 7.27.0
    transitivePeerDependencies:
      - supports-color

  '@babel/helper-module-imports@7.25.9':
    dependencies:
      '@babel/traverse': 7.27.0
      '@babel/types': 7.27.0
    transitivePeerDependencies:
      - supports-color

  '@babel/helper-module-transforms@7.26.0(@babel/core@7.26.10)':
    dependencies:
      '@babel/core': 7.26.10
      '@babel/helper-module-imports': 7.25.9
      '@babel/helper-validator-identifier': 7.25.9
      '@babel/traverse': 7.27.0
    transitivePeerDependencies:
      - supports-color

  '@babel/helper-optimise-call-expression@7.25.9':
    dependencies:
      '@babel/types': 7.27.0

  '@babel/helper-plugin-utils@7.26.5': {}

  '@babel/helper-replace-supers@7.26.5(@babel/core@7.26.10)':
    dependencies:
      '@babel/core': 7.26.10
      '@babel/helper-member-expression-to-functions': 7.25.9
      '@babel/helper-optimise-call-expression': 7.25.9
      '@babel/traverse': 7.27.0
    transitivePeerDependencies:
      - supports-color

  '@babel/helper-skip-transparent-expression-wrappers@7.25.9':
    dependencies:
      '@babel/traverse': 7.27.0
      '@babel/types': 7.27.0
    transitivePeerDependencies:
      - supports-color

  '@babel/helper-string-parser@7.25.9': {}

  '@babel/helper-validator-identifier@7.25.9': {}

  '@babel/helper-validator-option@7.25.9': {}

  '@babel/helpers@7.27.0':
    dependencies:
      '@babel/template': 7.27.0
      '@babel/types': 7.27.0

  '@babel/parser@7.27.0':
    dependencies:
      '@babel/types': 7.27.0

  '@babel/plugin-syntax-typescript@7.25.9(@babel/core@7.26.10)':
    dependencies:
      '@babel/core': 7.26.10
      '@babel/helper-plugin-utils': 7.26.5

  '@babel/plugin-transform-typescript@7.27.0(@babel/core@7.26.10)':
    dependencies:
      '@babel/core': 7.26.10
      '@babel/helper-annotate-as-pure': 7.25.9
      '@babel/helper-create-class-features-plugin': 7.27.0(@babel/core@7.26.10)
      '@babel/helper-plugin-utils': 7.26.5
      '@babel/helper-skip-transparent-expression-wrappers': 7.25.9
      '@babel/plugin-syntax-typescript': 7.25.9(@babel/core@7.26.10)
    transitivePeerDependencies:
      - supports-color

  '@babel/template@7.27.0':
    dependencies:
      '@babel/code-frame': 7.26.2
      '@babel/parser': 7.27.0
      '@babel/types': 7.27.0

  '@babel/traverse@7.27.0':
    dependencies:
      '@babel/code-frame': 7.26.2
      '@babel/generator': 7.27.0
      '@babel/parser': 7.27.0
      '@babel/template': 7.27.0
      '@babel/types': 7.27.0
      debug: 4.4.0
      globals: 11.12.0
    transitivePeerDependencies:
      - supports-color

  '@babel/types@7.27.0':
    dependencies:
      '@babel/helper-string-parser': 7.25.9
      '@babel/helper-validator-identifier': 7.25.9

  '@biomejs/biome@1.9.4':
    optionalDependencies:
      '@biomejs/cli-darwin-arm64': 1.9.4
      '@biomejs/cli-darwin-x64': 1.9.4
      '@biomejs/cli-linux-arm64': 1.9.4
      '@biomejs/cli-linux-arm64-musl': 1.9.4
      '@biomejs/cli-linux-x64': 1.9.4
      '@biomejs/cli-linux-x64-musl': 1.9.4
      '@biomejs/cli-win32-arm64': 1.9.4
      '@biomejs/cli-win32-x64': 1.9.4

  '@biomejs/cli-darwin-arm64@1.9.4':
    optional: true

  '@biomejs/cli-darwin-x64@1.9.4':
    optional: true

  '@biomejs/cli-linux-arm64-musl@1.9.4':
    optional: true

  '@biomejs/cli-linux-arm64@1.9.4':
    optional: true

  '@biomejs/cli-linux-x64-musl@1.9.4':
    optional: true

  '@biomejs/cli-linux-x64@1.9.4':
    optional: true

  '@biomejs/cli-win32-arm64@1.9.4':
    optional: true

  '@biomejs/cli-win32-x64@1.9.4':
    optional: true

  '@bundled-es-modules/cookie@2.0.1':
    dependencies:
      cookie: 0.7.2

  '@bundled-es-modules/statuses@1.0.1':
    dependencies:
      statuses: 2.0.1

  '@bundled-es-modules/tough-cookie@0.1.6':
    dependencies:
      '@types/tough-cookie': 4.0.5
      tough-cookie: 4.1.4

  '@dnd-kit/accessibility@3.1.1(react@19.0.0)':
    dependencies:
      react: 19.0.0
      tslib: 2.8.1

  '@dnd-kit/core@6.3.1(react-dom@19.0.0(react@19.0.0))(react@19.0.0)':
    dependencies:
      '@dnd-kit/accessibility': 3.1.1(react@19.0.0)
      '@dnd-kit/utilities': 3.2.2(react@19.0.0)
      react: 19.0.0
      react-dom: 19.0.0(react@19.0.0)
      tslib: 2.8.1

  '@dnd-kit/modifiers@9.0.0(@dnd-kit/core@6.3.1(react-dom@19.0.0(react@19.0.0))(react@19.0.0))(react@19.0.0)':
    dependencies:
      '@dnd-kit/core': 6.3.1(react-dom@19.0.0(react@19.0.0))(react@19.0.0)
      '@dnd-kit/utilities': 3.2.2(react@19.0.0)
      react: 19.0.0
      tslib: 2.8.1

  '@dnd-kit/sortable@10.0.0(@dnd-kit/core@6.3.1(react-dom@19.0.0(react@19.0.0))(react@19.0.0))(react@19.0.0)':
    dependencies:
      '@dnd-kit/core': 6.3.1(react-dom@19.0.0(react@19.0.0))(react@19.0.0)
      '@dnd-kit/utilities': 3.2.2(react@19.0.0)
      react: 19.0.0
      tslib: 2.8.1

  '@dnd-kit/utilities@3.2.2(react@19.0.0)':
    dependencies:
      react: 19.0.0
      tslib: 2.8.1

  '@drizzle-team/brocli@0.10.2': {}

  '@emnapi/runtime@1.3.1':
    dependencies:
      tslib: 2.8.1
    optional: true

  '@esbuild-kit/core-utils@3.3.2':
    dependencies:
      esbuild: 0.18.20
      source-map-support: 0.5.21

  '@esbuild-kit/esm-loader@2.6.5':
    dependencies:
      '@esbuild-kit/core-utils': 3.3.2
      get-tsconfig: 4.10.0

  '@esbuild/aix-ppc64@0.19.12':
    optional: true

  '@esbuild/aix-ppc64@0.25.1':
    optional: true

  '@esbuild/android-arm64@0.18.20':
    optional: true

  '@esbuild/android-arm64@0.19.12':
    optional: true

  '@esbuild/android-arm64@0.25.1':
    optional: true

  '@esbuild/android-arm@0.18.20':
    optional: true

  '@esbuild/android-arm@0.19.12':
    optional: true

  '@esbuild/android-arm@0.25.1':
    optional: true

  '@esbuild/android-x64@0.18.20':
    optional: true

  '@esbuild/android-x64@0.19.12':
    optional: true

  '@esbuild/android-x64@0.25.1':
    optional: true

  '@esbuild/darwin-arm64@0.18.20':
    optional: true

  '@esbuild/darwin-arm64@0.19.12':
    optional: true

  '@esbuild/darwin-arm64@0.25.1':
    optional: true

  '@esbuild/darwin-x64@0.18.20':
    optional: true

  '@esbuild/darwin-x64@0.19.12':
    optional: true

  '@esbuild/darwin-x64@0.25.1':
    optional: true

  '@esbuild/freebsd-arm64@0.18.20':
    optional: true

  '@esbuild/freebsd-arm64@0.19.12':
    optional: true

  '@esbuild/freebsd-arm64@0.25.1':
    optional: true

  '@esbuild/freebsd-x64@0.18.20':
    optional: true

  '@esbuild/freebsd-x64@0.19.12':
    optional: true

  '@esbuild/freebsd-x64@0.25.1':
    optional: true

  '@esbuild/linux-arm64@0.18.20':
    optional: true

  '@esbuild/linux-arm64@0.19.12':
    optional: true

  '@esbuild/linux-arm64@0.25.1':
    optional: true

  '@esbuild/linux-arm@0.18.20':
    optional: true

  '@esbuild/linux-arm@0.19.12':
    optional: true

  '@esbuild/linux-arm@0.25.1':
    optional: true

  '@esbuild/linux-ia32@0.18.20':
    optional: true

  '@esbuild/linux-ia32@0.19.12':
    optional: true

  '@esbuild/linux-ia32@0.25.1':
    optional: true

  '@esbuild/linux-loong64@0.18.20':
    optional: true

  '@esbuild/linux-loong64@0.19.12':
    optional: true

  '@esbuild/linux-loong64@0.25.1':
    optional: true

  '@esbuild/linux-mips64el@0.18.20':
    optional: true

  '@esbuild/linux-mips64el@0.19.12':
    optional: true

  '@esbuild/linux-mips64el@0.25.1':
    optional: true

  '@esbuild/linux-ppc64@0.18.20':
    optional: true

  '@esbuild/linux-ppc64@0.19.12':
    optional: true

  '@esbuild/linux-ppc64@0.25.1':
    optional: true

  '@esbuild/linux-riscv64@0.18.20':
    optional: true

  '@esbuild/linux-riscv64@0.19.12':
    optional: true

  '@esbuild/linux-riscv64@0.25.1':
    optional: true

  '@esbuild/linux-s390x@0.18.20':
    optional: true

  '@esbuild/linux-s390x@0.19.12':
    optional: true

  '@esbuild/linux-s390x@0.25.1':
    optional: true

  '@esbuild/linux-x64@0.18.20':
    optional: true

  '@esbuild/linux-x64@0.19.12':
    optional: true

  '@esbuild/linux-x64@0.25.1':
    optional: true

  '@esbuild/netbsd-arm64@0.25.1':
    optional: true

  '@esbuild/netbsd-x64@0.18.20':
    optional: true

  '@esbuild/netbsd-x64@0.19.12':
    optional: true

  '@esbuild/netbsd-x64@0.25.1':
    optional: true

  '@esbuild/openbsd-arm64@0.25.1':
    optional: true

  '@esbuild/openbsd-x64@0.18.20':
    optional: true

  '@esbuild/openbsd-x64@0.19.12':
    optional: true

  '@esbuild/openbsd-x64@0.25.1':
    optional: true

  '@esbuild/sunos-x64@0.18.20':
    optional: true

  '@esbuild/sunos-x64@0.19.12':
    optional: true

  '@esbuild/sunos-x64@0.25.1':
    optional: true

  '@esbuild/win32-arm64@0.18.20':
    optional: true

  '@esbuild/win32-arm64@0.19.12':
    optional: true

  '@esbuild/win32-arm64@0.25.1':
    optional: true

  '@esbuild/win32-ia32@0.18.20':
    optional: true

  '@esbuild/win32-ia32@0.19.12':
    optional: true

  '@esbuild/win32-ia32@0.25.1':
    optional: true

  '@esbuild/win32-x64@0.18.20':
    optional: true

  '@esbuild/win32-x64@0.19.12':
    optional: true

  '@esbuild/win32-x64@0.25.1':
    optional: true

  '@faker-js/faker@9.6.0': {}

  '@floating-ui/core@1.6.9':
    dependencies:
      '@floating-ui/utils': 0.2.9

  '@floating-ui/dom@1.6.13':
    dependencies:
      '@floating-ui/core': 1.6.9
      '@floating-ui/utils': 0.2.9

  '@floating-ui/react-dom@2.1.2(react-dom@19.0.0(react@19.0.0))(react@19.0.0)':
    dependencies:
      '@floating-ui/dom': 1.6.13
      react: 19.0.0
      react-dom: 19.0.0(react@19.0.0)

  '@floating-ui/utils@0.2.9': {}

  '@hookform/resolvers@4.1.3(react-hook-form@7.54.2(react@19.0.0))':
    dependencies:
      '@standard-schema/utils': 0.3.0
      react-hook-form: 7.54.2(react@19.0.0)

  '@img/sharp-darwin-arm64@0.33.5':
    optionalDependencies:
      '@img/sharp-libvips-darwin-arm64': 1.0.4
    optional: true

  '@img/sharp-darwin-x64@0.33.5':
    optionalDependencies:
      '@img/sharp-libvips-darwin-x64': 1.0.4
    optional: true

  '@img/sharp-libvips-darwin-arm64@1.0.4':
    optional: true

  '@img/sharp-libvips-darwin-x64@1.0.4':
    optional: true

  '@img/sharp-libvips-linux-arm64@1.0.4':
    optional: true

  '@img/sharp-libvips-linux-arm@1.0.5':
    optional: true

  '@img/sharp-libvips-linux-s390x@1.0.4':
    optional: true

  '@img/sharp-libvips-linux-x64@1.0.4':
    optional: true

  '@img/sharp-libvips-linuxmusl-arm64@1.0.4':
    optional: true

  '@img/sharp-libvips-linuxmusl-x64@1.0.4':
    optional: true

  '@img/sharp-linux-arm64@0.33.5':
    optionalDependencies:
      '@img/sharp-libvips-linux-arm64': 1.0.4
    optional: true

  '@img/sharp-linux-arm@0.33.5':
    optionalDependencies:
      '@img/sharp-libvips-linux-arm': 1.0.5
    optional: true

  '@img/sharp-linux-s390x@0.33.5':
    optionalDependencies:
      '@img/sharp-libvips-linux-s390x': 1.0.4
    optional: true

  '@img/sharp-linux-x64@0.33.5':
    optionalDependencies:
      '@img/sharp-libvips-linux-x64': 1.0.4
    optional: true

  '@img/sharp-linuxmusl-arm64@0.33.5':
    optionalDependencies:
      '@img/sharp-libvips-linuxmusl-arm64': 1.0.4
    optional: true

  '@img/sharp-linuxmusl-x64@0.33.5':
    optionalDependencies:
      '@img/sharp-libvips-linuxmusl-x64': 1.0.4
    optional: true

  '@img/sharp-wasm32@0.33.5':
    dependencies:
      '@emnapi/runtime': 1.3.1
    optional: true

  '@img/sharp-win32-ia32@0.33.5':
    optional: true

  '@img/sharp-win32-x64@0.33.5':
    optional: true

  '@inquirer/confirm@5.1.8(@types/node@22.13.13)':
    dependencies:
      '@inquirer/core': 10.1.9(@types/node@22.13.13)
      '@inquirer/type': 3.0.5(@types/node@22.13.13)
    optionalDependencies:
      '@types/node': 22.13.13

  '@inquirer/core@10.1.9(@types/node@22.13.13)':
    dependencies:
      '@inquirer/figures': 1.0.11
      '@inquirer/type': 3.0.5(@types/node@22.13.13)
      ansi-escapes: 4.3.2
      cli-width: 4.1.0
      mute-stream: 2.0.0
      signal-exit: 4.1.0
      wrap-ansi: 6.2.0
      yoctocolors-cjs: 2.1.2
    optionalDependencies:
      '@types/node': 22.13.13

  '@inquirer/figures@1.0.11': {}

  '@inquirer/type@3.0.5(@types/node@22.13.13)':
    optionalDependencies:
      '@types/node': 22.13.13

  '@isaacs/cliui@8.0.2':
    dependencies:
      string-width: 5.1.2
      string-width-cjs: string-width@4.2.3
      strip-ansi: 7.1.0
      strip-ansi-cjs: strip-ansi@6.0.1
      wrap-ansi: 8.1.0
      wrap-ansi-cjs: wrap-ansi@7.0.0

  '@jridgewell/gen-mapping@0.3.8':
    dependencies:
      '@jridgewell/set-array': 1.2.1
      '@jridgewell/sourcemap-codec': 1.5.0
      '@jridgewell/trace-mapping': 0.3.25

  '@jridgewell/resolve-uri@3.1.2': {}

  '@jridgewell/set-array@1.2.1': {}

  '@jridgewell/sourcemap-codec@1.5.0': {}

  '@jridgewell/trace-mapping@0.3.25':
    dependencies:
      '@jridgewell/resolve-uri': 3.1.2
      '@jridgewell/sourcemap-codec': 1.5.0

  '@mswjs/interceptors@0.37.6':
    dependencies:
      '@open-draft/deferred-promise': 2.2.0
      '@open-draft/logger': 0.3.0
      '@open-draft/until': 2.1.0
      is-node-process: 1.2.0
      outvariant: 1.4.3
      strict-event-emitter: 0.5.1

  '@next/env@15.2.4': {}

  '@next/swc-darwin-arm64@15.2.4':
    optional: true

  '@next/swc-darwin-x64@15.2.4':
    optional: true

  '@next/swc-linux-arm64-gnu@15.2.4':
    optional: true

  '@next/swc-linux-arm64-musl@15.2.4':
    optional: true

  '@next/swc-linux-x64-gnu@15.2.4':
    optional: true

  '@next/swc-linux-x64-musl@15.2.4':
    optional: true

  '@next/swc-win32-arm64-msvc@15.2.4':
    optional: true

  '@next/swc-win32-x64-msvc@15.2.4':
    optional: true

  '@nodelib/fs.scandir@2.1.5':
    dependencies:
      '@nodelib/fs.stat': 2.0.5
      run-parallel: 1.2.0

  '@nodelib/fs.stat@2.0.5': {}

  '@nodelib/fs.walk@1.2.8':
    dependencies:
      '@nodelib/fs.scandir': 2.1.5
      fastq: 1.19.1

  '@open-draft/deferred-promise@2.2.0': {}

  '@open-draft/logger@0.3.0':
    dependencies:
      is-node-process: 1.2.0
      outvariant: 1.4.3

  '@open-draft/until@2.1.0': {}

  '@petamoriken/float16@3.9.2': {}

  '@radix-ui/number@1.1.0': {}

  '@radix-ui/primitive@1.1.1': {}

  '@radix-ui/react-arrow@1.1.2(@types/react-dom@19.0.4(@types/react@19.0.12))(@types/react@19.0.12)(react-dom@19.0.0(react@19.0.0))(react@19.0.0)':
    dependencies:
      '@radix-ui/react-primitive': 2.0.2(@types/react-dom@19.0.4(@types/react@19.0.12))(@types/react@19.0.12)(react-dom@19.0.0(react@19.0.0))(react@19.0.0)
      react: 19.0.0
      react-dom: 19.0.0(react@19.0.0)
    optionalDependencies:
      '@types/react': 19.0.12
      '@types/react-dom': 19.0.4(@types/react@19.0.12)

  '@radix-ui/react-checkbox@1.1.4(@types/react-dom@19.0.4(@types/react@19.0.12))(@types/react@19.0.12)(react-dom@19.0.0(react@19.0.0))(react@19.0.0)':
    dependencies:
      '@radix-ui/primitive': 1.1.1
      '@radix-ui/react-compose-refs': 1.1.1(@types/react@19.0.12)(react@19.0.0)
      '@radix-ui/react-context': 1.1.1(@types/react@19.0.12)(react@19.0.0)
      '@radix-ui/react-presence': 1.1.2(@types/react-dom@19.0.4(@types/react@19.0.12))(@types/react@19.0.12)(react-dom@19.0.0(react@19.0.0))(react@19.0.0)
      '@radix-ui/react-primitive': 2.0.2(@types/react-dom@19.0.4(@types/react@19.0.12))(@types/react@19.0.12)(react-dom@19.0.0(react@19.0.0))(react@19.0.0)
      '@radix-ui/react-use-controllable-state': 1.1.0(@types/react@19.0.12)(react@19.0.0)
      '@radix-ui/react-use-previous': 1.1.0(@types/react@19.0.12)(react@19.0.0)
      '@radix-ui/react-use-size': 1.1.0(@types/react@19.0.12)(react@19.0.0)
      react: 19.0.0
      react-dom: 19.0.0(react@19.0.0)
    optionalDependencies:
      '@types/react': 19.0.12
      '@types/react-dom': 19.0.4(@types/react@19.0.12)

  '@radix-ui/react-collection@1.1.2(@types/react-dom@19.0.4(@types/react@19.0.12))(@types/react@19.0.12)(react-dom@19.0.0(react@19.0.0))(react@19.0.0)':
    dependencies:
      '@radix-ui/react-compose-refs': 1.1.1(@types/react@19.0.12)(react@19.0.0)
      '@radix-ui/react-context': 1.1.1(@types/react@19.0.12)(react@19.0.0)
      '@radix-ui/react-primitive': 2.0.2(@types/react-dom@19.0.4(@types/react@19.0.12))(@types/react@19.0.12)(react-dom@19.0.0(react@19.0.0))(react@19.0.0)
      '@radix-ui/react-slot': 1.1.2(@types/react@19.0.12)(react@19.0.0)
      react: 19.0.0
      react-dom: 19.0.0(react@19.0.0)
    optionalDependencies:
      '@types/react': 19.0.12
      '@types/react-dom': 19.0.4(@types/react@19.0.12)

  '@radix-ui/react-compose-refs@1.1.1(@types/react@19.0.12)(react@19.0.0)':
    dependencies:
      react: 19.0.0
    optionalDependencies:
      '@types/react': 19.0.12

  '@radix-ui/react-context@1.1.1(@types/react@19.0.12)(react@19.0.0)':
    dependencies:
      react: 19.0.0
    optionalDependencies:
      '@types/react': 19.0.12

  '@radix-ui/react-dialog@1.1.6(@types/react-dom@19.0.4(@types/react@19.0.12))(@types/react@19.0.12)(react-dom@19.0.0(react@19.0.0))(react@19.0.0)':
    dependencies:
      '@radix-ui/primitive': 1.1.1
      '@radix-ui/react-compose-refs': 1.1.1(@types/react@19.0.12)(react@19.0.0)
      '@radix-ui/react-context': 1.1.1(@types/react@19.0.12)(react@19.0.0)
      '@radix-ui/react-dismissable-layer': 1.1.5(@types/react-dom@19.0.4(@types/react@19.0.12))(@types/react@19.0.12)(react-dom@19.0.0(react@19.0.0))(react@19.0.0)
      '@radix-ui/react-focus-guards': 1.1.1(@types/react@19.0.12)(react@19.0.0)
      '@radix-ui/react-focus-scope': 1.1.2(@types/react-dom@19.0.4(@types/react@19.0.12))(@types/react@19.0.12)(react-dom@19.0.0(react@19.0.0))(react@19.0.0)
      '@radix-ui/react-id': 1.1.0(@types/react@19.0.12)(react@19.0.0)
      '@radix-ui/react-portal': 1.1.4(@types/react-dom@19.0.4(@types/react@19.0.12))(@types/react@19.0.12)(react-dom@19.0.0(react@19.0.0))(react@19.0.0)
      '@radix-ui/react-presence': 1.1.2(@types/react-dom@19.0.4(@types/react@19.0.12))(@types/react@19.0.12)(react-dom@19.0.0(react@19.0.0))(react@19.0.0)
      '@radix-ui/react-primitive': 2.0.2(@types/react-dom@19.0.4(@types/react@19.0.12))(@types/react@19.0.12)(react-dom@19.0.0(react@19.0.0))(react@19.0.0)
      '@radix-ui/react-slot': 1.1.2(@types/react@19.0.12)(react@19.0.0)
      '@radix-ui/react-use-controllable-state': 1.1.0(@types/react@19.0.12)(react@19.0.0)
      aria-hidden: 1.2.4
      react: 19.0.0
      react-dom: 19.0.0(react@19.0.0)
      react-remove-scroll: 2.6.3(@types/react@19.0.12)(react@19.0.0)
    optionalDependencies:
      '@types/react': 19.0.12
      '@types/react-dom': 19.0.4(@types/react@19.0.12)

  '@radix-ui/react-direction@1.1.0(@types/react@19.0.12)(react@19.0.0)':
    dependencies:
      react: 19.0.0
    optionalDependencies:
      '@types/react': 19.0.12

  '@radix-ui/react-dismissable-layer@1.1.5(@types/react-dom@19.0.4(@types/react@19.0.12))(@types/react@19.0.12)(react-dom@19.0.0(react@19.0.0))(react@19.0.0)':
    dependencies:
      '@radix-ui/primitive': 1.1.1
      '@radix-ui/react-compose-refs': 1.1.1(@types/react@19.0.12)(react@19.0.0)
      '@radix-ui/react-primitive': 2.0.2(@types/react-dom@19.0.4(@types/react@19.0.12))(@types/react@19.0.12)(react-dom@19.0.0(react@19.0.0))(react@19.0.0)
      '@radix-ui/react-use-callback-ref': 1.1.0(@types/react@19.0.12)(react@19.0.0)
      '@radix-ui/react-use-escape-keydown': 1.1.0(@types/react@19.0.12)(react@19.0.0)
      react: 19.0.0
      react-dom: 19.0.0(react@19.0.0)
    optionalDependencies:
      '@types/react': 19.0.12
      '@types/react-dom': 19.0.4(@types/react@19.0.12)

  '@radix-ui/react-dropdown-menu@2.1.6(@types/react-dom@19.0.4(@types/react@19.0.12))(@types/react@19.0.12)(react-dom@19.0.0(react@19.0.0))(react@19.0.0)':
    dependencies:
      '@radix-ui/primitive': 1.1.1
      '@radix-ui/react-compose-refs': 1.1.1(@types/react@19.0.12)(react@19.0.0)
      '@radix-ui/react-context': 1.1.1(@types/react@19.0.12)(react@19.0.0)
      '@radix-ui/react-id': 1.1.0(@types/react@19.0.12)(react@19.0.0)
      '@radix-ui/react-menu': 2.1.6(@types/react-dom@19.0.4(@types/react@19.0.12))(@types/react@19.0.12)(react-dom@19.0.0(react@19.0.0))(react@19.0.0)
      '@radix-ui/react-primitive': 2.0.2(@types/react-dom@19.0.4(@types/react@19.0.12))(@types/react@19.0.12)(react-dom@19.0.0(react@19.0.0))(react@19.0.0)
      '@radix-ui/react-use-controllable-state': 1.1.0(@types/react@19.0.12)(react@19.0.0)
      react: 19.0.0
      react-dom: 19.0.0(react@19.0.0)
    optionalDependencies:
      '@types/react': 19.0.12
      '@types/react-dom': 19.0.4(@types/react@19.0.12)

  '@radix-ui/react-focus-guards@1.1.1(@types/react@19.0.12)(react@19.0.0)':
    dependencies:
      react: 19.0.0
    optionalDependencies:
      '@types/react': 19.0.12

  '@radix-ui/react-focus-scope@1.1.2(@types/react-dom@19.0.4(@types/react@19.0.12))(@types/react@19.0.12)(react-dom@19.0.0(react@19.0.0))(react@19.0.0)':
    dependencies:
      '@radix-ui/react-compose-refs': 1.1.1(@types/react@19.0.12)(react@19.0.0)
      '@radix-ui/react-primitive': 2.0.2(@types/react-dom@19.0.4(@types/react@19.0.12))(@types/react@19.0.12)(react-dom@19.0.0(react@19.0.0))(react@19.0.0)
      '@radix-ui/react-use-callback-ref': 1.1.0(@types/react@19.0.12)(react@19.0.0)
      react: 19.0.0
      react-dom: 19.0.0(react@19.0.0)
    optionalDependencies:
      '@types/react': 19.0.12
      '@types/react-dom': 19.0.4(@types/react@19.0.12)

  '@radix-ui/react-id@1.1.0(@types/react@19.0.12)(react@19.0.0)':
    dependencies:
      '@radix-ui/react-use-layout-effect': 1.1.0(@types/react@19.0.12)(react@19.0.0)
      react: 19.0.0
    optionalDependencies:
      '@types/react': 19.0.12

  '@radix-ui/react-label@2.1.2(@types/react-dom@19.0.4(@types/react@19.0.12))(@types/react@19.0.12)(react-dom@19.0.0(react@19.0.0))(react@19.0.0)':
    dependencies:
      '@radix-ui/react-primitive': 2.0.2(@types/react-dom@19.0.4(@types/react@19.0.12))(@types/react@19.0.12)(react-dom@19.0.0(react@19.0.0))(react@19.0.0)
      react: 19.0.0
      react-dom: 19.0.0(react@19.0.0)
    optionalDependencies:
      '@types/react': 19.0.12
      '@types/react-dom': 19.0.4(@types/react@19.0.12)

  '@radix-ui/react-menu@2.1.6(@types/react-dom@19.0.4(@types/react@19.0.12))(@types/react@19.0.12)(react-dom@19.0.0(react@19.0.0))(react@19.0.0)':
    dependencies:
      '@radix-ui/primitive': 1.1.1
      '@radix-ui/react-collection': 1.1.2(@types/react-dom@19.0.4(@types/react@19.0.12))(@types/react@19.0.12)(react-dom@19.0.0(react@19.0.0))(react@19.0.0)
      '@radix-ui/react-compose-refs': 1.1.1(@types/react@19.0.12)(react@19.0.0)
      '@radix-ui/react-context': 1.1.1(@types/react@19.0.12)(react@19.0.0)
      '@radix-ui/react-direction': 1.1.0(@types/react@19.0.12)(react@19.0.0)
      '@radix-ui/react-dismissable-layer': 1.1.5(@types/react-dom@19.0.4(@types/react@19.0.12))(@types/react@19.0.12)(react-dom@19.0.0(react@19.0.0))(react@19.0.0)
      '@radix-ui/react-focus-guards': 1.1.1(@types/react@19.0.12)(react@19.0.0)
      '@radix-ui/react-focus-scope': 1.1.2(@types/react-dom@19.0.4(@types/react@19.0.12))(@types/react@19.0.12)(react-dom@19.0.0(react@19.0.0))(react@19.0.0)
      '@radix-ui/react-id': 1.1.0(@types/react@19.0.12)(react@19.0.0)
      '@radix-ui/react-popper': 1.2.2(@types/react-dom@19.0.4(@types/react@19.0.12))(@types/react@19.0.12)(react-dom@19.0.0(react@19.0.0))(react@19.0.0)
      '@radix-ui/react-portal': 1.1.4(@types/react-dom@19.0.4(@types/react@19.0.12))(@types/react@19.0.12)(react-dom@19.0.0(react@19.0.0))(react@19.0.0)
      '@radix-ui/react-presence': 1.1.2(@types/react-dom@19.0.4(@types/react@19.0.12))(@types/react@19.0.12)(react-dom@19.0.0(react@19.0.0))(react@19.0.0)
      '@radix-ui/react-primitive': 2.0.2(@types/react-dom@19.0.4(@types/react@19.0.12))(@types/react@19.0.12)(react-dom@19.0.0(react@19.0.0))(react@19.0.0)
      '@radix-ui/react-roving-focus': 1.1.2(@types/react-dom@19.0.4(@types/react@19.0.12))(@types/react@19.0.12)(react-dom@19.0.0(react@19.0.0))(react@19.0.0)
      '@radix-ui/react-slot': 1.1.2(@types/react@19.0.12)(react@19.0.0)
      '@radix-ui/react-use-callback-ref': 1.1.0(@types/react@19.0.12)(react@19.0.0)
      aria-hidden: 1.2.4
      react: 19.0.0
      react-dom: 19.0.0(react@19.0.0)
      react-remove-scroll: 2.6.3(@types/react@19.0.12)(react@19.0.0)
    optionalDependencies:
      '@types/react': 19.0.12
      '@types/react-dom': 19.0.4(@types/react@19.0.12)

  '@radix-ui/react-popover@1.1.6(@types/react-dom@19.0.4(@types/react@19.0.12))(@types/react@19.0.12)(react-dom@19.0.0(react@19.0.0))(react@19.0.0)':
    dependencies:
      '@radix-ui/primitive': 1.1.1
      '@radix-ui/react-compose-refs': 1.1.1(@types/react@19.0.12)(react@19.0.0)
      '@radix-ui/react-context': 1.1.1(@types/react@19.0.12)(react@19.0.0)
      '@radix-ui/react-dismissable-layer': 1.1.5(@types/react-dom@19.0.4(@types/react@19.0.12))(@types/react@19.0.12)(react-dom@19.0.0(react@19.0.0))(react@19.0.0)
      '@radix-ui/react-focus-guards': 1.1.1(@types/react@19.0.12)(react@19.0.0)
      '@radix-ui/react-focus-scope': 1.1.2(@types/react-dom@19.0.4(@types/react@19.0.12))(@types/react@19.0.12)(react-dom@19.0.0(react@19.0.0))(react@19.0.0)
      '@radix-ui/react-id': 1.1.0(@types/react@19.0.12)(react@19.0.0)
      '@radix-ui/react-popper': 1.2.2(@types/react-dom@19.0.4(@types/react@19.0.12))(@types/react@19.0.12)(react-dom@19.0.0(react@19.0.0))(react@19.0.0)
      '@radix-ui/react-portal': 1.1.4(@types/react-dom@19.0.4(@types/react@19.0.12))(@types/react@19.0.12)(react-dom@19.0.0(react@19.0.0))(react@19.0.0)
      '@radix-ui/react-presence': 1.1.2(@types/react-dom@19.0.4(@types/react@19.0.12))(@types/react@19.0.12)(react-dom@19.0.0(react@19.0.0))(react@19.0.0)
      '@radix-ui/react-primitive': 2.0.2(@types/react-dom@19.0.4(@types/react@19.0.12))(@types/react@19.0.12)(react-dom@19.0.0(react@19.0.0))(react@19.0.0)
      '@radix-ui/react-slot': 1.1.2(@types/react@19.0.12)(react@19.0.0)
      '@radix-ui/react-use-controllable-state': 1.1.0(@types/react@19.0.12)(react@19.0.0)
      aria-hidden: 1.2.4
      react: 19.0.0
      react-dom: 19.0.0(react@19.0.0)
      react-remove-scroll: 2.6.3(@types/react@19.0.12)(react@19.0.0)
    optionalDependencies:
      '@types/react': 19.0.12
      '@types/react-dom': 19.0.4(@types/react@19.0.12)

  '@radix-ui/react-popper@1.2.2(@types/react-dom@19.0.4(@types/react@19.0.12))(@types/react@19.0.12)(react-dom@19.0.0(react@19.0.0))(react@19.0.0)':
    dependencies:
      '@floating-ui/react-dom': 2.1.2(react-dom@19.0.0(react@19.0.0))(react@19.0.0)
      '@radix-ui/react-arrow': 1.1.2(@types/react-dom@19.0.4(@types/react@19.0.12))(@types/react@19.0.12)(react-dom@19.0.0(react@19.0.0))(react@19.0.0)
      '@radix-ui/react-compose-refs': 1.1.1(@types/react@19.0.12)(react@19.0.0)
      '@radix-ui/react-context': 1.1.1(@types/react@19.0.12)(react@19.0.0)
      '@radix-ui/react-primitive': 2.0.2(@types/react-dom@19.0.4(@types/react@19.0.12))(@types/react@19.0.12)(react-dom@19.0.0(react@19.0.0))(react@19.0.0)
      '@radix-ui/react-use-callback-ref': 1.1.0(@types/react@19.0.12)(react@19.0.0)
      '@radix-ui/react-use-layout-effect': 1.1.0(@types/react@19.0.12)(react@19.0.0)
      '@radix-ui/react-use-rect': 1.1.0(@types/react@19.0.12)(react@19.0.0)
      '@radix-ui/react-use-size': 1.1.0(@types/react@19.0.12)(react@19.0.0)
      '@radix-ui/rect': 1.1.0
      react: 19.0.0
      react-dom: 19.0.0(react@19.0.0)
    optionalDependencies:
      '@types/react': 19.0.12
      '@types/react-dom': 19.0.4(@types/react@19.0.12)

  '@radix-ui/react-portal@1.1.4(@types/react-dom@19.0.4(@types/react@19.0.12))(@types/react@19.0.12)(react-dom@19.0.0(react@19.0.0))(react@19.0.0)':
    dependencies:
      '@radix-ui/react-primitive': 2.0.2(@types/react-dom@19.0.4(@types/react@19.0.12))(@types/react@19.0.12)(react-dom@19.0.0(react@19.0.0))(react@19.0.0)
      '@radix-ui/react-use-layout-effect': 1.1.0(@types/react@19.0.12)(react@19.0.0)
      react: 19.0.0
      react-dom: 19.0.0(react@19.0.0)
    optionalDependencies:
      '@types/react': 19.0.12
      '@types/react-dom': 19.0.4(@types/react@19.0.12)

  '@radix-ui/react-presence@1.1.2(@types/react-dom@19.0.4(@types/react@19.0.12))(@types/react@19.0.12)(react-dom@19.0.0(react@19.0.0))(react@19.0.0)':
    dependencies:
      '@radix-ui/react-compose-refs': 1.1.1(@types/react@19.0.12)(react@19.0.0)
      '@radix-ui/react-use-layout-effect': 1.1.0(@types/react@19.0.12)(react@19.0.0)
      react: 19.0.0
      react-dom: 19.0.0(react@19.0.0)
    optionalDependencies:
      '@types/react': 19.0.12
      '@types/react-dom': 19.0.4(@types/react@19.0.12)

  '@radix-ui/react-primitive@2.0.2(@types/react-dom@19.0.4(@types/react@19.0.12))(@types/react@19.0.12)(react-dom@19.0.0(react@19.0.0))(react@19.0.0)':
    dependencies:
      '@radix-ui/react-slot': 1.1.2(@types/react@19.0.12)(react@19.0.0)
      react: 19.0.0
      react-dom: 19.0.0(react@19.0.0)
    optionalDependencies:
      '@types/react': 19.0.12
      '@types/react-dom': 19.0.4(@types/react@19.0.12)

  '@radix-ui/react-roving-focus@1.1.2(@types/react-dom@19.0.4(@types/react@19.0.12))(@types/react@19.0.12)(react-dom@19.0.0(react@19.0.0))(react@19.0.0)':
    dependencies:
      '@radix-ui/primitive': 1.1.1
      '@radix-ui/react-collection': 1.1.2(@types/react-dom@19.0.4(@types/react@19.0.12))(@types/react@19.0.12)(react-dom@19.0.0(react@19.0.0))(react@19.0.0)
      '@radix-ui/react-compose-refs': 1.1.1(@types/react@19.0.12)(react@19.0.0)
      '@radix-ui/react-context': 1.1.1(@types/react@19.0.12)(react@19.0.0)
      '@radix-ui/react-direction': 1.1.0(@types/react@19.0.12)(react@19.0.0)
      '@radix-ui/react-id': 1.1.0(@types/react@19.0.12)(react@19.0.0)
      '@radix-ui/react-primitive': 2.0.2(@types/react-dom@19.0.4(@types/react@19.0.12))(@types/react@19.0.12)(react-dom@19.0.0(react@19.0.0))(react@19.0.0)
      '@radix-ui/react-use-callback-ref': 1.1.0(@types/react@19.0.12)(react@19.0.0)
      '@radix-ui/react-use-controllable-state': 1.1.0(@types/react@19.0.12)(react@19.0.0)
      react: 19.0.0
      react-dom: 19.0.0(react@19.0.0)
    optionalDependencies:
      '@types/react': 19.0.12
      '@types/react-dom': 19.0.4(@types/react@19.0.12)

  '@radix-ui/react-select@2.1.6(@types/react-dom@19.0.4(@types/react@19.0.12))(@types/react@19.0.12)(react-dom@19.0.0(react@19.0.0))(react@19.0.0)':
    dependencies:
      '@radix-ui/number': 1.1.0
      '@radix-ui/primitive': 1.1.1
      '@radix-ui/react-collection': 1.1.2(@types/react-dom@19.0.4(@types/react@19.0.12))(@types/react@19.0.12)(react-dom@19.0.0(react@19.0.0))(react@19.0.0)
      '@radix-ui/react-compose-refs': 1.1.1(@types/react@19.0.12)(react@19.0.0)
      '@radix-ui/react-context': 1.1.1(@types/react@19.0.12)(react@19.0.0)
      '@radix-ui/react-direction': 1.1.0(@types/react@19.0.12)(react@19.0.0)
      '@radix-ui/react-dismissable-layer': 1.1.5(@types/react-dom@19.0.4(@types/react@19.0.12))(@types/react@19.0.12)(react-dom@19.0.0(react@19.0.0))(react@19.0.0)
      '@radix-ui/react-focus-guards': 1.1.1(@types/react@19.0.12)(react@19.0.0)
      '@radix-ui/react-focus-scope': 1.1.2(@types/react-dom@19.0.4(@types/react@19.0.12))(@types/react@19.0.12)(react-dom@19.0.0(react@19.0.0))(react@19.0.0)
      '@radix-ui/react-id': 1.1.0(@types/react@19.0.12)(react@19.0.0)
      '@radix-ui/react-popper': 1.2.2(@types/react-dom@19.0.4(@types/react@19.0.12))(@types/react@19.0.12)(react-dom@19.0.0(react@19.0.0))(react@19.0.0)
      '@radix-ui/react-portal': 1.1.4(@types/react-dom@19.0.4(@types/react@19.0.12))(@types/react@19.0.12)(react-dom@19.0.0(react@19.0.0))(react@19.0.0)
      '@radix-ui/react-primitive': 2.0.2(@types/react-dom@19.0.4(@types/react@19.0.12))(@types/react@19.0.12)(react-dom@19.0.0(react@19.0.0))(react@19.0.0)
      '@radix-ui/react-slot': 1.1.2(@types/react@19.0.12)(react@19.0.0)
      '@radix-ui/react-use-callback-ref': 1.1.0(@types/react@19.0.12)(react@19.0.0)
      '@radix-ui/react-use-controllable-state': 1.1.0(@types/react@19.0.12)(react@19.0.0)
      '@radix-ui/react-use-layout-effect': 1.1.0(@types/react@19.0.12)(react@19.0.0)
      '@radix-ui/react-use-previous': 1.1.0(@types/react@19.0.12)(react@19.0.0)
      '@radix-ui/react-visually-hidden': 1.1.2(@types/react-dom@19.0.4(@types/react@19.0.12))(@types/react@19.0.12)(react-dom@19.0.0(react@19.0.0))(react@19.0.0)
      aria-hidden: 1.2.4
      react: 19.0.0
      react-dom: 19.0.0(react@19.0.0)
      react-remove-scroll: 2.6.3(@types/react@19.0.12)(react@19.0.0)
    optionalDependencies:
      '@types/react': 19.0.12
      '@types/react-dom': 19.0.4(@types/react@19.0.12)

  '@radix-ui/react-separator@1.1.2(@types/react-dom@19.0.4(@types/react@19.0.12))(@types/react@19.0.12)(react-dom@19.0.0(react@19.0.0))(react@19.0.0)':
    dependencies:
      '@radix-ui/react-primitive': 2.0.2(@types/react-dom@19.0.4(@types/react@19.0.12))(@types/react@19.0.12)(react-dom@19.0.0(react@19.0.0))(react@19.0.0)
      react: 19.0.0
      react-dom: 19.0.0(react@19.0.0)
    optionalDependencies:
      '@types/react': 19.0.12
      '@types/react-dom': 19.0.4(@types/react@19.0.12)

  '@radix-ui/react-slider@1.2.3(@types/react-dom@19.0.4(@types/react@19.0.12))(@types/react@19.0.12)(react-dom@19.0.0(react@19.0.0))(react@19.0.0)':
    dependencies:
      '@radix-ui/number': 1.1.0
      '@radix-ui/primitive': 1.1.1
      '@radix-ui/react-collection': 1.1.2(@types/react-dom@19.0.4(@types/react@19.0.12))(@types/react@19.0.12)(react-dom@19.0.0(react@19.0.0))(react@19.0.0)
      '@radix-ui/react-compose-refs': 1.1.1(@types/react@19.0.12)(react@19.0.0)
      '@radix-ui/react-context': 1.1.1(@types/react@19.0.12)(react@19.0.0)
      '@radix-ui/react-direction': 1.1.0(@types/react@19.0.12)(react@19.0.0)
      '@radix-ui/react-primitive': 2.0.2(@types/react-dom@19.0.4(@types/react@19.0.12))(@types/react@19.0.12)(react-dom@19.0.0(react@19.0.0))(react@19.0.0)
      '@radix-ui/react-use-controllable-state': 1.1.0(@types/react@19.0.12)(react@19.0.0)
      '@radix-ui/react-use-layout-effect': 1.1.0(@types/react@19.0.12)(react@19.0.0)
      '@radix-ui/react-use-previous': 1.1.0(@types/react@19.0.12)(react@19.0.0)
      '@radix-ui/react-use-size': 1.1.0(@types/react@19.0.12)(react@19.0.0)
      react: 19.0.0
      react-dom: 19.0.0(react@19.0.0)
    optionalDependencies:
      '@types/react': 19.0.12
      '@types/react-dom': 19.0.4(@types/react@19.0.12)

  '@radix-ui/react-slot@1.1.2(@types/react@19.0.12)(react@19.0.0)':
    dependencies:
      '@radix-ui/react-compose-refs': 1.1.1(@types/react@19.0.12)(react@19.0.0)
      react: 19.0.0
    optionalDependencies:
      '@types/react': 19.0.12

  '@radix-ui/react-toggle-group@1.1.2(@types/react-dom@19.0.4(@types/react@19.0.12))(@types/react@19.0.12)(react-dom@19.0.0(react@19.0.0))(react@19.0.0)':
    dependencies:
      '@radix-ui/primitive': 1.1.1
      '@radix-ui/react-context': 1.1.1(@types/react@19.0.12)(react@19.0.0)
      '@radix-ui/react-direction': 1.1.0(@types/react@19.0.12)(react@19.0.0)
      '@radix-ui/react-primitive': 2.0.2(@types/react-dom@19.0.4(@types/react@19.0.12))(@types/react@19.0.12)(react-dom@19.0.0(react@19.0.0))(react@19.0.0)
      '@radix-ui/react-roving-focus': 1.1.2(@types/react-dom@19.0.4(@types/react@19.0.12))(@types/react@19.0.12)(react-dom@19.0.0(react@19.0.0))(react@19.0.0)
      '@radix-ui/react-toggle': 1.1.2(@types/react-dom@19.0.4(@types/react@19.0.12))(@types/react@19.0.12)(react-dom@19.0.0(react@19.0.0))(react@19.0.0)
      '@radix-ui/react-use-controllable-state': 1.1.0(@types/react@19.0.12)(react@19.0.0)
      react: 19.0.0
      react-dom: 19.0.0(react@19.0.0)
    optionalDependencies:
      '@types/react': 19.0.12
      '@types/react-dom': 19.0.4(@types/react@19.0.12)

  '@radix-ui/react-toggle@1.1.2(@types/react-dom@19.0.4(@types/react@19.0.12))(@types/react@19.0.12)(react-dom@19.0.0(react@19.0.0))(react@19.0.0)':
    dependencies:
      '@radix-ui/primitive': 1.1.1
      '@radix-ui/react-primitive': 2.0.2(@types/react-dom@19.0.4(@types/react@19.0.12))(@types/react@19.0.12)(react-dom@19.0.0(react@19.0.0))(react@19.0.0)
      '@radix-ui/react-use-controllable-state': 1.1.0(@types/react@19.0.12)(react@19.0.0)
      react: 19.0.0
      react-dom: 19.0.0(react@19.0.0)
    optionalDependencies:
      '@types/react': 19.0.12
      '@types/react-dom': 19.0.4(@types/react@19.0.12)

  '@radix-ui/react-tooltip@1.1.8(@types/react-dom@19.0.4(@types/react@19.0.12))(@types/react@19.0.12)(react-dom@19.0.0(react@19.0.0))(react@19.0.0)':
    dependencies:
      '@radix-ui/primitive': 1.1.1
      '@radix-ui/react-compose-refs': 1.1.1(@types/react@19.0.12)(react@19.0.0)
      '@radix-ui/react-context': 1.1.1(@types/react@19.0.12)(react@19.0.0)
      '@radix-ui/react-dismissable-layer': 1.1.5(@types/react-dom@19.0.4(@types/react@19.0.12))(@types/react@19.0.12)(react-dom@19.0.0(react@19.0.0))(react@19.0.0)
      '@radix-ui/react-id': 1.1.0(@types/react@19.0.12)(react@19.0.0)
      '@radix-ui/react-popper': 1.2.2(@types/react-dom@19.0.4(@types/react@19.0.12))(@types/react@19.0.12)(react-dom@19.0.0(react@19.0.0))(react@19.0.0)
      '@radix-ui/react-portal': 1.1.4(@types/react-dom@19.0.4(@types/react@19.0.12))(@types/react@19.0.12)(react-dom@19.0.0(react@19.0.0))(react@19.0.0)
      '@radix-ui/react-presence': 1.1.2(@types/react-dom@19.0.4(@types/react@19.0.12))(@types/react@19.0.12)(react-dom@19.0.0(react@19.0.0))(react@19.0.0)
      '@radix-ui/react-primitive': 2.0.2(@types/react-dom@19.0.4(@types/react@19.0.12))(@types/react@19.0.12)(react-dom@19.0.0(react@19.0.0))(react@19.0.0)
      '@radix-ui/react-slot': 1.1.2(@types/react@19.0.12)(react@19.0.0)
      '@radix-ui/react-use-controllable-state': 1.1.0(@types/react@19.0.12)(react@19.0.0)
      '@radix-ui/react-visually-hidden': 1.1.2(@types/react-dom@19.0.4(@types/react@19.0.12))(@types/react@19.0.12)(react-dom@19.0.0(react@19.0.0))(react@19.0.0)
      react: 19.0.0
      react-dom: 19.0.0(react@19.0.0)
    optionalDependencies:
      '@types/react': 19.0.12
      '@types/react-dom': 19.0.4(@types/react@19.0.12)

  '@radix-ui/react-use-callback-ref@1.1.0(@types/react@19.0.12)(react@19.0.0)':
    dependencies:
      react: 19.0.0
    optionalDependencies:
      '@types/react': 19.0.12

  '@radix-ui/react-use-controllable-state@1.1.0(@types/react@19.0.12)(react@19.0.0)':
    dependencies:
      '@radix-ui/react-use-callback-ref': 1.1.0(@types/react@19.0.12)(react@19.0.0)
      react: 19.0.0
    optionalDependencies:
      '@types/react': 19.0.12

  '@radix-ui/react-use-escape-keydown@1.1.0(@types/react@19.0.12)(react@19.0.0)':
    dependencies:
      '@radix-ui/react-use-callback-ref': 1.1.0(@types/react@19.0.12)(react@19.0.0)
      react: 19.0.0
    optionalDependencies:
      '@types/react': 19.0.12

  '@radix-ui/react-use-layout-effect@1.1.0(@types/react@19.0.12)(react@19.0.0)':
    dependencies:
      react: 19.0.0
    optionalDependencies:
      '@types/react': 19.0.12

  '@radix-ui/react-use-previous@1.1.0(@types/react@19.0.12)(react@19.0.0)':
    dependencies:
      react: 19.0.0
    optionalDependencies:
      '@types/react': 19.0.12

  '@radix-ui/react-use-rect@1.1.0(@types/react@19.0.12)(react@19.0.0)':
    dependencies:
      '@radix-ui/rect': 1.1.0
      react: 19.0.0
    optionalDependencies:
      '@types/react': 19.0.12

  '@radix-ui/react-use-size@1.1.0(@types/react@19.0.12)(react@19.0.0)':
    dependencies:
      '@radix-ui/react-use-layout-effect': 1.1.0(@types/react@19.0.12)(react@19.0.0)
      react: 19.0.0
    optionalDependencies:
      '@types/react': 19.0.12

  '@radix-ui/react-visually-hidden@1.1.2(@types/react-dom@19.0.4(@types/react@19.0.12))(@types/react@19.0.12)(react-dom@19.0.0(react@19.0.0))(react@19.0.0)':
    dependencies:
      '@radix-ui/react-primitive': 2.0.2(@types/react-dom@19.0.4(@types/react@19.0.12))(@types/react@19.0.12)(react-dom@19.0.0(react@19.0.0))(react@19.0.0)
      react: 19.0.0
      react-dom: 19.0.0(react@19.0.0)
    optionalDependencies:
      '@types/react': 19.0.12
      '@types/react-dom': 19.0.4(@types/react@19.0.12)

  '@radix-ui/rect@1.1.0': {}

  '@standard-schema/utils@0.3.0': {}

  '@swc/counter@0.1.3': {}

  '@swc/helpers@0.5.15':
    dependencies:
      tslib: 2.8.1

  '@t3-oss/env-core@0.12.0(typescript@5.8.2)(zod@3.24.2)':
    optionalDependencies:
      typescript: 5.8.2
      zod: 3.24.2

  '@t3-oss/env-nextjs@0.12.0(typescript@5.8.2)(zod@3.24.2)':
    dependencies:
      '@t3-oss/env-core': 0.12.0(typescript@5.8.2)(zod@3.24.2)
    optionalDependencies:
      typescript: 5.8.2
      zod: 3.24.2

  '@tailwindcss/node@4.0.17':
    dependencies:
      enhanced-resolve: 5.18.1
      jiti: 2.4.2
      tailwindcss: 4.0.17

  '@tailwindcss/oxide-android-arm64@4.0.17':
    optional: true

  '@tailwindcss/oxide-darwin-arm64@4.0.17':
    optional: true

  '@tailwindcss/oxide-darwin-x64@4.0.17':
    optional: true

  '@tailwindcss/oxide-freebsd-x64@4.0.17':
    optional: true

  '@tailwindcss/oxide-linux-arm-gnueabihf@4.0.17':
    optional: true

  '@tailwindcss/oxide-linux-arm64-gnu@4.0.17':
    optional: true

  '@tailwindcss/oxide-linux-arm64-musl@4.0.17':
    optional: true

  '@tailwindcss/oxide-linux-x64-gnu@4.0.17':
    optional: true

  '@tailwindcss/oxide-linux-x64-musl@4.0.17':
    optional: true

  '@tailwindcss/oxide-win32-arm64-msvc@4.0.17':
    optional: true

  '@tailwindcss/oxide-win32-x64-msvc@4.0.17':
    optional: true

  '@tailwindcss/oxide@4.0.17':
    optionalDependencies:
      '@tailwindcss/oxide-android-arm64': 4.0.17
      '@tailwindcss/oxide-darwin-arm64': 4.0.17
      '@tailwindcss/oxide-darwin-x64': 4.0.17
      '@tailwindcss/oxide-freebsd-x64': 4.0.17
      '@tailwindcss/oxide-linux-arm-gnueabihf': 4.0.17
      '@tailwindcss/oxide-linux-arm64-gnu': 4.0.17
      '@tailwindcss/oxide-linux-arm64-musl': 4.0.17
      '@tailwindcss/oxide-linux-x64-gnu': 4.0.17
      '@tailwindcss/oxide-linux-x64-musl': 4.0.17
      '@tailwindcss/oxide-win32-arm64-msvc': 4.0.17
      '@tailwindcss/oxide-win32-x64-msvc': 4.0.17

  '@tailwindcss/postcss@4.0.17':
    dependencies:
      '@alloc/quick-lru': 5.2.0
      '@tailwindcss/node': 4.0.17
      '@tailwindcss/oxide': 4.0.17
      lightningcss: 1.29.2
      postcss: 8.5.3
      tailwindcss: 4.0.17

  '@tanstack/react-table@8.21.2(react-dom@19.0.0(react@19.0.0))(react@19.0.0)':
    dependencies:
      '@tanstack/table-core': 8.21.2
      react: 19.0.0
      react-dom: 19.0.0(react@19.0.0)

  '@tanstack/table-core@8.21.2': {}

  '@total-typescript/ts-reset@0.6.1': {}

  '@ts-morph/common@0.19.0':
    dependencies:
      fast-glob: 3.3.3
      minimatch: 7.4.6
      mkdirp: 2.1.6
      path-browserify: 1.0.1

  '@types/cookie@0.6.0': {}

  '@types/node@22.13.13':
    dependencies:
      undici-types: 6.20.0

  '@types/react-dom@19.0.4(@types/react@19.0.12)':
    dependencies:
      '@types/react': 19.0.12

  '@types/react@19.0.12':
    dependencies:
      csstype: 3.1.3

  '@types/statuses@2.0.5': {}

  '@types/tough-cookie@4.0.5': {}

  agent-base@7.1.3: {}

  ansi-escapes@4.3.2:
    dependencies:
      type-fest: 0.21.3

  ansi-regex@5.0.1: {}

  ansi-regex@6.1.0: {}

  ansi-styles@4.3.0:
    dependencies:
      color-convert: 2.0.1

  ansi-styles@6.2.1: {}

  argparse@2.0.1: {}

  aria-hidden@1.2.4:
    dependencies:
      tslib: 2.8.1

  ast-types@0.16.1:
    dependencies:
      tslib: 2.8.1

  balanced-match@1.0.2: {}

  base64-js@1.5.1: {}

  bl@5.1.0:
    dependencies:
      buffer: 6.0.3
      inherits: 2.0.4
      readable-stream: 3.6.2

  brace-expansion@2.0.1:
    dependencies:
      balanced-match: 1.0.2

  braces@3.0.3:
    dependencies:
      fill-range: 7.1.1

  browserslist@4.24.4:
    dependencies:
      caniuse-lite: 1.0.30001707
      electron-to-chromium: 1.5.124
      node-releases: 2.0.19
      update-browserslist-db: 1.1.3(browserslist@4.24.4)

  buffer-from@1.1.2: {}

  buffer@6.0.3:
    dependencies:
      base64-js: 1.5.1
      ieee754: 1.2.1

  busboy@1.6.0:
    dependencies:
      streamsearch: 1.1.0

  callsites@3.1.0: {}

  caniuse-lite@1.0.30001707: {}

  chalk@5.4.1: {}

  class-variance-authority@0.7.1:
    dependencies:
      clsx: 2.1.1

  cli-cursor@4.0.0:
    dependencies:
      restore-cursor: 4.0.0

  cli-spinners@2.9.2: {}

  cli-width@4.1.0: {}

  client-only@0.0.1: {}

  cliui@8.0.1:
    dependencies:
      string-width: 4.2.3
      strip-ansi: 6.0.1
      wrap-ansi: 7.0.0

  clone@1.0.4: {}

  clsx@2.1.1: {}

  cmdk@1.1.1(@types/react-dom@19.0.4(@types/react@19.0.12))(@types/react@19.0.12)(react-dom@19.0.0(react@19.0.0))(react@19.0.0):
    dependencies:
      '@radix-ui/react-compose-refs': 1.1.1(@types/react@19.0.12)(react@19.0.0)
      '@radix-ui/react-dialog': 1.1.6(@types/react-dom@19.0.4(@types/react@19.0.12))(@types/react@19.0.12)(react-dom@19.0.0(react@19.0.0))(react@19.0.0)
      '@radix-ui/react-id': 1.1.0(@types/react@19.0.12)(react@19.0.0)
      '@radix-ui/react-primitive': 2.0.2(@types/react-dom@19.0.4(@types/react@19.0.12))(@types/react@19.0.12)(react-dom@19.0.0(react@19.0.0))(react@19.0.0)
      react: 19.0.0
      react-dom: 19.0.0(react@19.0.0)
    transitivePeerDependencies:
      - '@types/react'
      - '@types/react-dom'

  code-block-writer@12.0.0: {}

  color-convert@2.0.1:
    dependencies:
      color-name: 1.1.4

  color-name@1.1.4: {}

  color-string@1.9.1:
    dependencies:
      color-name: 1.1.4
      simple-swizzle: 0.2.2
    optional: true

  color@4.2.3:
    dependencies:
      color-convert: 2.0.1
      color-string: 1.9.1
    optional: true

  commander@10.0.1: {}

  convert-source-map@2.0.0: {}

  cookie@0.7.2: {}

  cosmiconfig@8.3.6(typescript@5.8.2):
    dependencies:
      import-fresh: 3.3.1
      js-yaml: 4.1.0
      parse-json: 5.2.0
      path-type: 4.0.0
    optionalDependencies:
      typescript: 5.8.2

  cross-spawn@7.0.6:
    dependencies:
      path-key: 3.1.1
      shebang-command: 2.0.0
      which: 2.0.2

  csstype@3.1.3: {}

  data-uri-to-buffer@4.0.1: {}

  date-fns@4.1.0: {}

  debug@4.4.0:
    dependencies:
      ms: 2.1.3

  deepmerge@4.3.1: {}

  defaults@1.0.4:
    dependencies:
      clone: 1.0.4

  detect-libc@2.0.3: {}

  detect-node-es@1.1.0: {}

  diff@5.2.0: {}

  dotenv-cli@8.0.0:
    dependencies:
      cross-spawn: 7.0.6
      dotenv: 16.4.7
      dotenv-expand: 10.0.0
      minimist: 1.2.8

  dotenv-expand@10.0.0: {}

  dotenv@16.4.7: {}

  drizzle-kit@0.30.5:
    dependencies:
      '@drizzle-team/brocli': 0.10.2
      '@esbuild-kit/esm-loader': 2.6.5
      esbuild: 0.19.12
      esbuild-register: 3.6.0(esbuild@0.19.12)
      gel: 2.0.1
    transitivePeerDependencies:
      - supports-color

  drizzle-orm@0.41.0(gel@2.0.1)(pg@8.14.1)(postgres@3.4.5):
    optionalDependencies:
      gel: 2.0.1
      pg: 8.14.1
      postgres: 3.4.5

  eastasianwidth@0.2.0: {}

  electron-to-chromium@1.5.124: {}

  emoji-regex@8.0.0: {}

  emoji-regex@9.2.2: {}

  enhanced-resolve@5.18.1:
    dependencies:
      graceful-fs: 4.2.11
      tapable: 2.2.1

  env-paths@3.0.0: {}

  error-ex@1.3.2:
    dependencies:
      is-arrayish: 0.2.1

  esbuild-register@3.6.0(esbuild@0.19.12):
    dependencies:
      debug: 4.4.0
      esbuild: 0.19.12
    transitivePeerDependencies:
      - supports-color

  esbuild@0.18.20:
    optionalDependencies:
      '@esbuild/android-arm': 0.18.20
      '@esbuild/android-arm64': 0.18.20
      '@esbuild/android-x64': 0.18.20
      '@esbuild/darwin-arm64': 0.18.20
      '@esbuild/darwin-x64': 0.18.20
      '@esbuild/freebsd-arm64': 0.18.20
      '@esbuild/freebsd-x64': 0.18.20
      '@esbuild/linux-arm': 0.18.20
      '@esbuild/linux-arm64': 0.18.20
      '@esbuild/linux-ia32': 0.18.20
      '@esbuild/linux-loong64': 0.18.20
      '@esbuild/linux-mips64el': 0.18.20
      '@esbuild/linux-ppc64': 0.18.20
      '@esbuild/linux-riscv64': 0.18.20
      '@esbuild/linux-s390x': 0.18.20
      '@esbuild/linux-x64': 0.18.20
      '@esbuild/netbsd-x64': 0.18.20
      '@esbuild/openbsd-x64': 0.18.20
      '@esbuild/sunos-x64': 0.18.20
      '@esbuild/win32-arm64': 0.18.20
      '@esbuild/win32-ia32': 0.18.20
      '@esbuild/win32-x64': 0.18.20

  esbuild@0.19.12:
    optionalDependencies:
      '@esbuild/aix-ppc64': 0.19.12
      '@esbuild/android-arm': 0.19.12
      '@esbuild/android-arm64': 0.19.12
      '@esbuild/android-x64': 0.19.12
      '@esbuild/darwin-arm64': 0.19.12
      '@esbuild/darwin-x64': 0.19.12
      '@esbuild/freebsd-arm64': 0.19.12
      '@esbuild/freebsd-x64': 0.19.12
      '@esbuild/linux-arm': 0.19.12
      '@esbuild/linux-arm64': 0.19.12
      '@esbuild/linux-ia32': 0.19.12
      '@esbuild/linux-loong64': 0.19.12
      '@esbuild/linux-mips64el': 0.19.12
      '@esbuild/linux-ppc64': 0.19.12
      '@esbuild/linux-riscv64': 0.19.12
      '@esbuild/linux-s390x': 0.19.12
      '@esbuild/linux-x64': 0.19.12
      '@esbuild/netbsd-x64': 0.19.12
      '@esbuild/openbsd-x64': 0.19.12
      '@esbuild/sunos-x64': 0.19.12
      '@esbuild/win32-arm64': 0.19.12
      '@esbuild/win32-ia32': 0.19.12
      '@esbuild/win32-x64': 0.19.12

  esbuild@0.25.1:
    optionalDependencies:
      '@esbuild/aix-ppc64': 0.25.1
      '@esbuild/android-arm': 0.25.1
      '@esbuild/android-arm64': 0.25.1
      '@esbuild/android-x64': 0.25.1
      '@esbuild/darwin-arm64': 0.25.1
      '@esbuild/darwin-x64': 0.25.1
      '@esbuild/freebsd-arm64': 0.25.1
      '@esbuild/freebsd-x64': 0.25.1
      '@esbuild/linux-arm': 0.25.1
      '@esbuild/linux-arm64': 0.25.1
      '@esbuild/linux-ia32': 0.25.1
      '@esbuild/linux-loong64': 0.25.1
      '@esbuild/linux-mips64el': 0.25.1
      '@esbuild/linux-ppc64': 0.25.1
      '@esbuild/linux-riscv64': 0.25.1
      '@esbuild/linux-s390x': 0.25.1
      '@esbuild/linux-x64': 0.25.1
      '@esbuild/netbsd-arm64': 0.25.1
      '@esbuild/netbsd-x64': 0.25.1
      '@esbuild/openbsd-arm64': 0.25.1
      '@esbuild/openbsd-x64': 0.25.1
      '@esbuild/sunos-x64': 0.25.1
      '@esbuild/win32-arm64': 0.25.1
      '@esbuild/win32-ia32': 0.25.1
      '@esbuild/win32-x64': 0.25.1

  escalade@3.2.0: {}

  esprima@4.0.1: {}

  execa@7.2.0:
    dependencies:
      cross-spawn: 7.0.6
      get-stream: 6.0.1
      human-signals: 4.3.1
      is-stream: 3.0.0
      merge-stream: 2.0.0
      npm-run-path: 5.3.0
      onetime: 6.0.0
      signal-exit: 3.0.7
      strip-final-newline: 3.0.0

  export-to-csv@1.4.0: {}

  fast-glob@3.3.3:
    dependencies:
      '@nodelib/fs.stat': 2.0.5
      '@nodelib/fs.walk': 1.2.8
      glob-parent: 5.1.2
      merge2: 1.4.1
      micromatch: 4.0.8

  fastq@1.19.1:
    dependencies:
      reusify: 1.1.0

  fetch-blob@3.2.0:
    dependencies:
      node-domexception: 1.0.0
      web-streams-polyfill: 3.3.3

  fill-range@7.1.1:
    dependencies:
      to-regex-range: 5.0.1

  foreground-child@3.3.1:
    dependencies:
      cross-spawn: 7.0.6
      signal-exit: 4.1.0

  formdata-polyfill@4.0.10:
    dependencies:
      fetch-blob: 3.2.0

  framer-motion@12.6.0(react-dom@19.0.0(react@19.0.0))(react@19.0.0):
    dependencies:
      motion-dom: 12.6.0
      motion-utils: 12.5.0
      tslib: 2.8.1
    optionalDependencies:
      react: 19.0.0
      react-dom: 19.0.0(react@19.0.0)

  fs-extra@11.3.0:
    dependencies:
      graceful-fs: 4.2.11
      jsonfile: 6.1.0
      universalify: 2.0.1

  fsevents@2.3.3:
    optional: true

  geist@1.3.1(next@15.2.4(@babel/core@7.26.10)(react-dom@19.0.0(react@19.0.0))(react@19.0.0)):
    dependencies:
      next: 15.2.4(@babel/core@7.26.10)(react-dom@19.0.0(react@19.0.0))(react@19.0.0)

  gel@2.0.1:
    dependencies:
      '@petamoriken/float16': 3.9.2
      debug: 4.4.0
      env-paths: 3.0.0
      semver: 7.7.1
      shell-quote: 1.8.2
      which: 4.0.0
    transitivePeerDependencies:
      - supports-color

  gensync@1.0.0-beta.2: {}

  get-caller-file@2.0.5: {}

  get-nonce@1.0.1: {}

  get-own-enumerable-keys@1.0.0: {}

  get-stream@6.0.1: {}

  get-tsconfig@4.10.0:
    dependencies:
      resolve-pkg-maps: 1.0.0

  glob-parent@5.1.2:
    dependencies:
      is-glob: 4.0.3

  glob@11.0.1:
    dependencies:
      foreground-child: 3.3.1
      jackspeak: 4.1.0
      minimatch: 10.0.1
      minipass: 7.1.2
      package-json-from-dist: 1.0.1
      path-scurry: 2.0.0

  globals@11.12.0: {}

  graceful-fs@4.2.11: {}

  graphql@16.10.0: {}

  headers-polyfill@4.0.3: {}

  https-proxy-agent@6.2.1:
    dependencies:
      agent-base: 7.1.3
      debug: 4.4.0
    transitivePeerDependencies:
      - supports-color

  human-signals@4.3.1: {}

  ieee754@1.2.1: {}

  import-fresh@3.3.1:
    dependencies:
      parent-module: 1.0.1
      resolve-from: 4.0.0

  inherits@2.0.4: {}

  is-arrayish@0.2.1: {}

  is-arrayish@0.3.2:
    optional: true

  is-extglob@2.1.1: {}

  is-fullwidth-code-point@3.0.0: {}

  is-glob@4.0.3:
    dependencies:
      is-extglob: 2.1.1

  is-interactive@2.0.0: {}

  is-node-process@1.2.0: {}

  is-number@7.0.0: {}

  is-obj@3.0.0: {}

  is-regexp@3.1.0: {}

  is-stream@3.0.0: {}

  is-unicode-supported@1.3.0: {}

  isexe@2.0.0: {}

  isexe@3.1.1: {}

  jackspeak@4.1.0:
    dependencies:
      '@isaacs/cliui': 8.0.2

  jiti@2.4.2: {}

  js-tokens@4.0.0: {}

  js-yaml@4.1.0:
    dependencies:
      argparse: 2.0.1

  jsesc@3.1.0: {}

  json-parse-even-better-errors@2.3.1: {}

  json5@2.2.3: {}

  jsonfile@6.1.0:
    dependencies:
      universalify: 2.0.1
    optionalDependencies:
      graceful-fs: 4.2.11

  kleur@3.0.3: {}

  kleur@4.1.5: {}

  lightningcss-darwin-arm64@1.29.2:
    optional: true

  lightningcss-darwin-x64@1.29.2:
    optional: true

  lightningcss-freebsd-x64@1.29.2:
    optional: true

  lightningcss-linux-arm-gnueabihf@1.29.2:
    optional: true

  lightningcss-linux-arm64-gnu@1.29.2:
    optional: true

  lightningcss-linux-arm64-musl@1.29.2:
    optional: true

  lightningcss-linux-x64-gnu@1.29.2:
    optional: true

  lightningcss-linux-x64-musl@1.29.2:
    optional: true

  lightningcss-win32-arm64-msvc@1.29.2:
    optional: true

  lightningcss-win32-x64-msvc@1.29.2:
    optional: true

  lightningcss@1.29.2:
    dependencies:
      detect-libc: 2.0.3
    optionalDependencies:
      lightningcss-darwin-arm64: 1.29.2
      lightningcss-darwin-x64: 1.29.2
      lightningcss-freebsd-x64: 1.29.2
      lightningcss-linux-arm-gnueabihf: 1.29.2
      lightningcss-linux-arm64-gnu: 1.29.2
      lightningcss-linux-arm64-musl: 1.29.2
      lightningcss-linux-x64-gnu: 1.29.2
      lightningcss-linux-x64-musl: 1.29.2
      lightningcss-win32-arm64-msvc: 1.29.2
      lightningcss-win32-x64-msvc: 1.29.2

  lines-and-columns@1.2.4: {}

  log-symbols@5.1.0:
    dependencies:
      chalk: 5.4.1
      is-unicode-supported: 1.3.0

  lru-cache@11.1.0: {}

  lru-cache@5.1.1:
    dependencies:
      yallist: 3.1.1

  lucide-react@0.484.0(react@19.0.0):
    dependencies:
      react: 19.0.0

  merge-stream@2.0.0: {}

  merge2@1.4.1: {}

  micromatch@4.0.8:
    dependencies:
      braces: 3.0.3
      picomatch: 2.3.1

  mimic-fn@2.1.0: {}

  mimic-fn@4.0.0: {}

  minimatch@10.0.1:
    dependencies:
      brace-expansion: 2.0.1

  minimatch@7.4.6:
    dependencies:
      brace-expansion: 2.0.1

  minimist@1.2.8: {}

  minipass@7.1.2: {}

  mitt@3.0.1: {}

  mkdirp@2.1.6: {}

  motion-dom@12.6.0:
    dependencies:
      motion-utils: 12.5.0

  motion-utils@12.5.0: {}

  motion@12.6.0(react-dom@19.0.0(react@19.0.0))(react@19.0.0):
    dependencies:
      framer-motion: 12.6.0(react-dom@19.0.0(react@19.0.0))(react@19.0.0)
      tslib: 2.8.1
    optionalDependencies:
      react: 19.0.0
      react-dom: 19.0.0(react@19.0.0)

  ms@2.1.3: {}

  msw@2.7.3(@types/node@22.13.13)(typescript@5.8.2):
    dependencies:
      '@bundled-es-modules/cookie': 2.0.1
      '@bundled-es-modules/statuses': 1.0.1
      '@bundled-es-modules/tough-cookie': 0.1.6
      '@inquirer/confirm': 5.1.8(@types/node@22.13.13)
      '@mswjs/interceptors': 0.37.6
      '@open-draft/deferred-promise': 2.2.0
      '@open-draft/until': 2.1.0
      '@types/cookie': 0.6.0
      '@types/statuses': 2.0.5
      graphql: 16.10.0
      headers-polyfill: 4.0.3
      is-node-process: 1.2.0
      outvariant: 1.4.3
      path-to-regexp: 6.3.0
      picocolors: 1.1.1
      strict-event-emitter: 0.5.1
      type-fest: 4.38.0
      yargs: 17.7.2
    optionalDependencies:
      typescript: 5.8.2
    transitivePeerDependencies:
      - '@types/node'

  mute-stream@2.0.0: {}

  nanoid@3.3.11: {}

  nanoid@5.1.5: {}

  next-themes@0.4.6(react-dom@19.0.0(react@19.0.0))(react@19.0.0):
    dependencies:
      react: 19.0.0
      react-dom: 19.0.0(react@19.0.0)

  next@15.2.4(@babel/core@7.26.10)(react-dom@19.0.0(react@19.0.0))(react@19.0.0):
    dependencies:
      '@next/env': 15.2.4
      '@swc/counter': 0.1.3
      '@swc/helpers': 0.5.15
      busboy: 1.6.0
      caniuse-lite: 1.0.30001707
      postcss: 8.4.31
      react: 19.0.0
      react-dom: 19.0.0(react@19.0.0)
      styled-jsx: 5.1.6(@babel/core@7.26.10)(react@19.0.0)
    optionalDependencies:
      '@next/swc-darwin-arm64': 15.2.4
      '@next/swc-darwin-x64': 15.2.4
      '@next/swc-linux-arm64-gnu': 15.2.4
      '@next/swc-linux-arm64-musl': 15.2.4
      '@next/swc-linux-x64-gnu': 15.2.4
      '@next/swc-linux-x64-musl': 15.2.4
      '@next/swc-win32-arm64-msvc': 15.2.4
      '@next/swc-win32-x64-msvc': 15.2.4
      sharp: 0.33.5
    transitivePeerDependencies:
      - '@babel/core'
      - babel-plugin-macros

  node-domexception@1.0.0: {}

  node-fetch@3.3.2:
    dependencies:
      data-uri-to-buffer: 4.0.1
      fetch-blob: 3.2.0
      formdata-polyfill: 4.0.10

  node-releases@2.0.19: {}

  npm-run-path@5.3.0:
    dependencies:
      path-key: 4.0.0

  nuqs@2.4.1(next@15.2.4(@babel/core@7.26.10)(react-dom@19.0.0(react@19.0.0))(react@19.0.0))(react@19.0.0):
    dependencies:
      mitt: 3.0.1
      react: 19.0.0
    optionalDependencies:
      next: 15.2.4(@babel/core@7.26.10)(react-dom@19.0.0(react@19.0.0))(react@19.0.0)

  onetime@5.1.2:
    dependencies:
      mimic-fn: 2.1.0

  onetime@6.0.0:
    dependencies:
      mimic-fn: 4.0.0

  ora@6.3.1:
    dependencies:
      chalk: 5.4.1
      cli-cursor: 4.0.0
      cli-spinners: 2.9.2
      is-interactive: 2.0.0
      is-unicode-supported: 1.3.0
      log-symbols: 5.1.0
      stdin-discarder: 0.1.0
      strip-ansi: 7.1.0
      wcwidth: 1.0.1

  outvariant@1.4.3: {}

  package-json-from-dist@1.0.1: {}

  parent-module@1.0.1:
    dependencies:
      callsites: 3.1.0

  parse-json@5.2.0:
    dependencies:
      '@babel/code-frame': 7.26.2
      error-ex: 1.3.2
      json-parse-even-better-errors: 2.3.1
      lines-and-columns: 1.2.4

  path-browserify@1.0.1: {}

  path-key@3.1.1: {}

  path-key@4.0.0: {}

  path-scurry@2.0.0:
    dependencies:
      lru-cache: 11.1.0
      minipass: 7.1.2

  path-to-regexp@6.3.0: {}

  path-type@4.0.0: {}

  pg-cloudflare@1.1.1:
    optional: true

  pg-connection-string@2.7.0: {}

  pg-int8@1.0.1: {}

  pg-pool@3.8.0(pg@8.14.1):
    dependencies:
      pg: 8.14.1

  pg-protocol@1.8.0: {}

  pg-types@2.2.0:
    dependencies:
      pg-int8: 1.0.1
      postgres-array: 2.0.0
      postgres-bytea: 1.0.0
      postgres-date: 1.0.7
      postgres-interval: 1.2.0

  pg@8.14.1:
    dependencies:
      pg-connection-string: 2.7.0
      pg-pool: 3.8.0(pg@8.14.1)
      pg-protocol: 1.8.0
      pg-types: 2.2.0
      pgpass: 1.0.5
    optionalDependencies:
      pg-cloudflare: 1.1.1

  pgpass@1.0.5:
    dependencies:
      split2: 4.2.0

  picocolors@1.1.1: {}

  picomatch@2.3.1: {}

  postcss@8.4.31:
    dependencies:
      nanoid: 3.3.11
      picocolors: 1.1.1
      source-map-js: 1.2.1

  postcss@8.5.3:
    dependencies:
      nanoid: 3.3.11
      picocolors: 1.1.1
      source-map-js: 1.2.1

  postgres-array@2.0.0: {}

  postgres-bytea@1.0.0: {}

  postgres-date@1.0.7: {}

  postgres-interval@1.2.0:
    dependencies:
      xtend: 4.0.2

  postgres@3.4.5: {}

  prompts@2.4.2:
    dependencies:
      kleur: 3.0.3
      sisteransi: 1.0.5

  psl@1.15.0:
    dependencies:
      punycode: 2.3.1

  punycode@2.3.1: {}

  querystringify@2.2.0: {}

  queue-microtask@1.2.3: {}

  react-day-picker@8.10.1(date-fns@4.1.0)(react@19.0.0):
    dependencies:
      date-fns: 4.1.0
      react: 19.0.0

  react-dom@19.0.0(react@19.0.0):
    dependencies:
      react: 19.0.0
      scheduler: 0.25.0

  react-hook-form@7.54.2(react@19.0.0):
    dependencies:
      react: 19.0.0

  react-remove-scroll-bar@2.3.8(@types/react@19.0.12)(react@19.0.0):
    dependencies:
      react: 19.0.0
      react-style-singleton: 2.2.3(@types/react@19.0.12)(react@19.0.0)
      tslib: 2.8.1
    optionalDependencies:
      '@types/react': 19.0.12

  react-remove-scroll@2.6.3(@types/react@19.0.12)(react@19.0.0):
    dependencies:
      react: 19.0.0
      react-remove-scroll-bar: 2.3.8(@types/react@19.0.12)(react@19.0.0)
      react-style-singleton: 2.2.3(@types/react@19.0.12)(react@19.0.0)
      tslib: 2.8.1
      use-callback-ref: 1.3.3(@types/react@19.0.12)(react@19.0.0)
      use-sidecar: 1.1.3(@types/react@19.0.12)(react@19.0.0)
    optionalDependencies:
      '@types/react': 19.0.12

  react-style-singleton@2.2.3(@types/react@19.0.12)(react@19.0.0):
    dependencies:
      get-nonce: 1.0.1
      react: 19.0.0
      tslib: 2.8.1
    optionalDependencies:
      '@types/react': 19.0.12

  react@19.0.0: {}

  readable-stream@3.6.2:
    dependencies:
      inherits: 2.0.4
      string_decoder: 1.3.0
      util-deprecate: 1.0.2

  recast@0.23.11:
    dependencies:
      ast-types: 0.16.1
      esprima: 4.0.1
      source-map: 0.6.1
      tiny-invariant: 1.3.3
      tslib: 2.8.1

  require-directory@2.1.1: {}

  requires-port@1.0.0: {}

  resolve-from@4.0.0: {}

  resolve-pkg-maps@1.0.0: {}

  restore-cursor@4.0.0:
    dependencies:
      onetime: 5.1.2
      signal-exit: 3.0.7

  reusify@1.1.0: {}

  rimraf@6.0.1:
    dependencies:
      glob: 11.0.1
      package-json-from-dist: 1.0.1

  run-parallel@1.2.0:
    dependencies:
      queue-microtask: 1.2.3

  safe-buffer@5.2.1: {}

  scheduler@0.25.0: {}

  semver@6.3.1: {}

  semver@7.7.1: {}

  server-only@0.0.1: {}

  shadcn@2.4.0-canary.12(@types/node@22.13.13)(typescript@5.8.2):
    dependencies:
      '@antfu/ni': 23.3.1
      '@babel/core': 7.26.10
      '@babel/parser': 7.27.0
      '@babel/plugin-transform-typescript': 7.27.0(@babel/core@7.26.10)
      commander: 10.0.1
      cosmiconfig: 8.3.6(typescript@5.8.2)
      deepmerge: 4.3.1
      diff: 5.2.0
      execa: 7.2.0
      fast-glob: 3.3.3
      fs-extra: 11.3.0
      https-proxy-agent: 6.2.1
      kleur: 4.1.5
      msw: 2.7.3(@types/node@22.13.13)(typescript@5.8.2)
      node-fetch: 3.3.2
      ora: 6.3.1
      postcss: 8.5.3
      prompts: 2.4.2
      recast: 0.23.11
      stringify-object: 5.0.0
      ts-morph: 18.0.0
      tsconfig-paths: 4.2.0
      zod: 3.24.2
    transitivePeerDependencies:
      - '@types/node'
      - supports-color
      - typescript

  sharp@0.33.5:
    dependencies:
      color: 4.2.3
      detect-libc: 2.0.3
      semver: 7.7.1
    optionalDependencies:
      '@img/sharp-darwin-arm64': 0.33.5
      '@img/sharp-darwin-x64': 0.33.5
      '@img/sharp-libvips-darwin-arm64': 1.0.4
      '@img/sharp-libvips-darwin-x64': 1.0.4
      '@img/sharp-libvips-linux-arm': 1.0.5
      '@img/sharp-libvips-linux-arm64': 1.0.4
      '@img/sharp-libvips-linux-s390x': 1.0.4
      '@img/sharp-libvips-linux-x64': 1.0.4
      '@img/sharp-libvips-linuxmusl-arm64': 1.0.4
      '@img/sharp-libvips-linuxmusl-x64': 1.0.4
      '@img/sharp-linux-arm': 0.33.5
      '@img/sharp-linux-arm64': 0.33.5
      '@img/sharp-linux-s390x': 0.33.5
      '@img/sharp-linux-x64': 0.33.5
      '@img/sharp-linuxmusl-arm64': 0.33.5
      '@img/sharp-linuxmusl-x64': 0.33.5
      '@img/sharp-wasm32': 0.33.5
      '@img/sharp-win32-ia32': 0.33.5
      '@img/sharp-win32-x64': 0.33.5
    optional: true

  shebang-command@2.0.0:
    dependencies:
      shebang-regex: 3.0.0

  shebang-regex@3.0.0: {}

  shell-quote@1.8.2: {}

  signal-exit@3.0.7: {}

  signal-exit@4.1.0: {}

  simple-swizzle@0.2.2:
    dependencies:
      is-arrayish: 0.3.2
    optional: true

  sisteransi@1.0.5: {}

  sonner@2.0.1(react-dom@19.0.0(react@19.0.0))(react@19.0.0):
    dependencies:
      react: 19.0.0
      react-dom: 19.0.0(react@19.0.0)

  source-map-js@1.2.1: {}

  source-map-support@0.5.21:
    dependencies:
      buffer-from: 1.1.2
      source-map: 0.6.1

  source-map@0.6.1: {}

  split2@4.2.0: {}

  statuses@2.0.1: {}

  stdin-discarder@0.1.0:
    dependencies:
      bl: 5.1.0

  streamsearch@1.1.0: {}

  strict-event-emitter@0.5.1: {}

  string-width@4.2.3:
    dependencies:
      emoji-regex: 8.0.0
      is-fullwidth-code-point: 3.0.0
      strip-ansi: 6.0.1

  string-width@5.1.2:
    dependencies:
      eastasianwidth: 0.2.0
      emoji-regex: 9.2.2
      strip-ansi: 7.1.0

  string_decoder@1.3.0:
    dependencies:
      safe-buffer: 5.2.1

  stringify-object@5.0.0:
    dependencies:
      get-own-enumerable-keys: 1.0.0
      is-obj: 3.0.0
      is-regexp: 3.1.0

  strip-ansi@6.0.1:
    dependencies:
      ansi-regex: 5.0.1

  strip-ansi@7.1.0:
    dependencies:
      ansi-regex: 6.1.0

  strip-bom@3.0.0: {}

  strip-final-newline@3.0.0: {}

  styled-jsx@5.1.6(@babel/core@7.26.10)(react@19.0.0):
    dependencies:
      client-only: 0.0.1
      react: 19.0.0
    optionalDependencies:
      '@babel/core': 7.26.10

  tailwind-merge@3.0.2: {}

<<<<<<< HEAD
  tailwindcss@4.0.17: {}

  tapable@2.2.1: {}

  tiny-invariant@1.3.3: {}

  to-regex-range@5.0.1:
    dependencies:
      is-number: 7.0.0

  tough-cookie@4.1.4:
    dependencies:
      psl: 1.15.0
      punycode: 2.3.1
      universalify: 0.2.0
      url-parse: 1.5.10
=======
  tailwindcss-animate@1.0.7(tailwindcss@4.0.17):
    dependencies:
      tailwindcss: 4.0.17

  tailwindcss@4.0.17: {}
>>>>>>> 3ebcae5d

  ts-morph@18.0.0:
    dependencies:
      '@ts-morph/common': 0.19.0
      code-block-writer: 12.0.0

  tsconfig-paths@4.2.0:
    dependencies:
      json5: 2.2.3
      minimist: 1.2.8
      strip-bom: 3.0.0

  tslib@2.8.1: {}

  tsx@4.19.3:
    dependencies:
      esbuild: 0.25.1
      get-tsconfig: 4.10.0
    optionalDependencies:
      fsevents: 2.3.3

  tw-animate-css@1.2.4: {}

  type-fest@0.21.3: {}

  type-fest@4.38.0: {}

  typescript@5.8.2: {}

  undici-types@6.20.0: {}

  universalify@0.2.0: {}

  universalify@2.0.1: {}

  update-browserslist-db@1.1.3(browserslist@4.24.4):
    dependencies:
      browserslist: 4.24.4
      escalade: 3.2.0
      picocolors: 1.1.1

  url-parse@1.5.10:
    dependencies:
      querystringify: 2.2.0
      requires-port: 1.0.0

  use-callback-ref@1.3.3(@types/react@19.0.12)(react@19.0.0):
    dependencies:
      react: 19.0.0
      tslib: 2.8.1
    optionalDependencies:
      '@types/react': 19.0.12

  use-sidecar@1.1.3(@types/react@19.0.12)(react@19.0.0):
    dependencies:
      detect-node-es: 1.1.0
      react: 19.0.0
      tslib: 2.8.1
    optionalDependencies:
      '@types/react': 19.0.12

  util-deprecate@1.0.2: {}

  vaul@1.1.2(@types/react-dom@19.0.4(@types/react@19.0.12))(@types/react@19.0.12)(react-dom@19.0.0(react@19.0.0))(react@19.0.0):
    dependencies:
      '@radix-ui/react-dialog': 1.1.6(@types/react-dom@19.0.4(@types/react@19.0.12))(@types/react@19.0.12)(react-dom@19.0.0(react@19.0.0))(react@19.0.0)
      react: 19.0.0
      react-dom: 19.0.0(react@19.0.0)
    transitivePeerDependencies:
      - '@types/react'
      - '@types/react-dom'

  wcwidth@1.0.1:
    dependencies:
      defaults: 1.0.4

  web-streams-polyfill@3.3.3: {}

  which@2.0.2:
    dependencies:
      isexe: 2.0.0

  which@4.0.0:
    dependencies:
      isexe: 3.1.1

  wrap-ansi@6.2.0:
    dependencies:
      ansi-styles: 4.3.0
      string-width: 4.2.3
      strip-ansi: 6.0.1

  wrap-ansi@7.0.0:
    dependencies:
      ansi-styles: 4.3.0
      string-width: 4.2.3
      strip-ansi: 6.0.1

  wrap-ansi@8.1.0:
    dependencies:
      ansi-styles: 6.2.1
      string-width: 5.1.2
      strip-ansi: 7.1.0

  xtend@4.0.2: {}

  y18n@5.0.8: {}

  yallist@3.1.1: {}

  yargs-parser@21.1.1: {}

  yargs@17.7.2:
    dependencies:
      cliui: 8.0.1
      escalade: 3.2.0
      get-caller-file: 2.0.5
      require-directory: 2.1.1
      string-width: 4.2.3
      y18n: 5.0.8
      yargs-parser: 21.1.1

  yoctocolors-cjs@2.1.2: {}

  zod@3.24.2: {}<|MERGE_RESOLUTION|>--- conflicted
+++ resolved
@@ -94,7 +94,7 @@
         version: 0.484.0(react@19.0.0)
       motion:
         specifier: ^12.6.0
-        version: 12.6.0(react-dom@19.0.0(react@19.0.0))(react@19.0.0)
+        version: 12.6.1(react-dom@19.0.0(react@19.0.0))(react@19.0.0)
       nanoid:
         specifier: ^5.0.9
         version: 5.1.5
@@ -134,12 +134,6 @@
       tailwind-merge:
         specifier: ^3.0.1
         version: 3.0.2
-<<<<<<< HEAD
-=======
-      tailwindcss-animate:
-        specifier: ^1.0.7
-        version: 1.0.7(tailwindcss@4.0.17)
->>>>>>> 3ebcae5d
       vaul:
         specifier: ^1.1.2
         version: 1.1.2(@types/react-dom@19.0.4(@types/react@19.0.12))(@types/react@19.0.12)(react-dom@19.0.0(react@19.0.0))(react@19.0.0)
@@ -2043,8 +2037,8 @@
     resolution: {integrity: sha512-buewHzMvYL29jdeQTVILecSaZKnt/RJWjoZCF5OW60Z67/GmSLBkOFM7qh1PI3zFNtJbaZL5eQu1vLfazOwj4g==}
     engines: {node: '>=12.20.0'}
 
-  framer-motion@12.6.0:
-    resolution: {integrity: sha512-91XLZ3VwDlXe9u2ABhTzYBiFQ/qdoiqyTiTCQDDJ4es5/5lzp76hdB+WG7gcNklcQlOmfDZQqVO48tqzY9Z/bQ==}
+  framer-motion@12.6.1:
+    resolution: {integrity: sha512-8Atpj4x1foL6JnvUg+IxA/PZk2LjIEETIsFIGD1It6WUY3rZ7jUDzeumASJptz35io+eMnLvHgzgSvtqd7O6Cw==}
     peerDependencies:
       '@emotion/is-prop-valid': '*'
       react: ^18.0.0 || ^19.0.0
@@ -2356,14 +2350,14 @@
     engines: {node: '>=10'}
     hasBin: true
 
-  motion-dom@12.6.0:
-    resolution: {integrity: sha512-1s/+/V0ny/gfhocSSf0qhkspZK2da7jrwGw7xHzgiQPcimdHaPRcRCoJ3OxEZYBNzy3ma1ERUD+eUStk6a9pQw==}
+  motion-dom@12.6.1:
+    resolution: {integrity: sha512-8XVsriTUEVOepoIDgE/LDGdg7qaKXWdt+wQA/8z0p8YzJDLYL8gbimZ3YkCLlj7bB2i/4UBD/g+VO7y9ZY0zHQ==}
 
   motion-utils@12.5.0:
     resolution: {integrity: sha512-+hFFzvimn0sBMP9iPxBa9OtRX35ZQ3py0UHnb8U29VD+d8lQ8zH3dTygJWqK7av2v6yhg7scj9iZuvTS0f4+SA==}
 
-  motion@12.6.0:
-    resolution: {integrity: sha512-YbwQAeVOhQwTi6I8iA+e8TfsduoV0cbE+k9MDeonlDyN04uz5jiVWKeBR0nXgGyGICnmcTaKe/wsQbHkkM3EMw==}
+  motion@12.6.1:
+    resolution: {integrity: sha512-pT9OZ+aflhflyY2FcwfNcCMmRFCDCzuc4lFg9Gf5zvx/UMf4rlleuq8P1gQbmcp02gGbgwVI1ZponMfAldR/Vg==}
     peerDependencies:
       '@emotion/is-prop-valid': '*'
       react: ^18.0.0 || ^19.0.0
@@ -2820,14 +2814,6 @@
   tailwind-merge@3.0.2:
     resolution: {integrity: sha512-l7z+OYZ7mu3DTqrL88RiKrKIqO3NcpEO8V/Od04bNpvk0kiIFndGEoqfuzvj4yuhRkHKjRkII2z+KS2HfPcSxw==}
 
-<<<<<<< HEAD
-=======
-  tailwindcss-animate@1.0.7:
-    resolution: {integrity: sha512-bl6mpH3T7I3UFxuvDEXLxy/VuFxBk5bbzplh7tXI68mwMokNYd1t9qPBHlnyTwfa4JGC4zP516I1hYYtQ/vspA==}
-    peerDependencies:
-      tailwindcss: '>=3.0.0 || insiders'
-
->>>>>>> 3ebcae5d
   tailwindcss@4.0.17:
     resolution: {integrity: sha512-OErSiGzRa6rLiOvaipsDZvLMSpsBZ4ysB4f0VKGXUrjw2jfkJRd6kjRKV2+ZmTCNvwtvgdDam5D7w6WXsdLJZw==}
 
@@ -4554,9 +4540,9 @@
     dependencies:
       fetch-blob: 3.2.0
 
-  framer-motion@12.6.0(react-dom@19.0.0(react@19.0.0))(react@19.0.0):
-    dependencies:
-      motion-dom: 12.6.0
+  framer-motion@12.6.1(react-dom@19.0.0(react@19.0.0))(react@19.0.0):
+    dependencies:
+      motion-dom: 12.6.1
       motion-utils: 12.5.0
       tslib: 2.8.1
     optionalDependencies:
@@ -4790,15 +4776,15 @@
 
   mkdirp@2.1.6: {}
 
-  motion-dom@12.6.0:
+  motion-dom@12.6.1:
     dependencies:
       motion-utils: 12.5.0
 
   motion-utils@12.5.0: {}
 
-  motion@12.6.0(react-dom@19.0.0(react@19.0.0))(react@19.0.0):
-    dependencies:
-      framer-motion: 12.6.0(react-dom@19.0.0(react@19.0.0))(react@19.0.0)
+  motion@12.6.1(react-dom@19.0.0(react@19.0.0))(react@19.0.0):
+    dependencies:
+      framer-motion: 12.6.1(react-dom@19.0.0(react@19.0.0))(react@19.0.0)
       tslib: 2.8.1
     optionalDependencies:
       react: 19.0.0
@@ -5252,7 +5238,6 @@
 
   tailwind-merge@3.0.2: {}
 
-<<<<<<< HEAD
   tailwindcss@4.0.17: {}
 
   tapable@2.2.1: {}
@@ -5269,13 +5254,6 @@
       punycode: 2.3.1
       universalify: 0.2.0
       url-parse: 1.5.10
-=======
-  tailwindcss-animate@1.0.7(tailwindcss@4.0.17):
-    dependencies:
-      tailwindcss: 4.0.17
-
-  tailwindcss@4.0.17: {}
->>>>>>> 3ebcae5d
 
   ts-morph@18.0.0:
     dependencies:
