--- conflicted
+++ resolved
@@ -25,45 +25,6 @@
         version: 5.2.2(react-hook-form@7.64.0(react@19.2.0))
       '@radix-ui/react-checkbox':
         specifier: ^1.3.3
-<<<<<<< HEAD
-        version: 1.3.3(@types/react-dom@19.1.9(@types/react@19.1.14))(@types/react@19.1.14)(react-dom@19.1.1(react@19.1.1))(react@19.1.1)
-      '@radix-ui/react-dialog':
-        specifier: ^1.1.15
-        version: 1.1.15(@types/react-dom@19.1.9(@types/react@19.1.14))(@types/react@19.1.14)(react-dom@19.1.1(react@19.1.1))(react@19.1.1)
-      '@radix-ui/react-dropdown-menu':
-        specifier: ^2.1.16
-        version: 2.1.16(@types/react-dom@19.1.9(@types/react@19.1.14))(@types/react@19.1.14)(react-dom@19.1.1(react@19.1.1))(react@19.1.1)
-      '@radix-ui/react-label':
-        specifier: ^2.1.7
-        version: 2.1.7(@types/react-dom@19.1.9(@types/react@19.1.14))(@types/react@19.1.14)(react-dom@19.1.1(react@19.1.1))(react@19.1.1)
-      '@radix-ui/react-popover':
-        specifier: ^1.1.15
-        version: 1.1.15(@types/react-dom@19.1.9(@types/react@19.1.14))(@types/react@19.1.14)(react-dom@19.1.1(react@19.1.1))(react@19.1.1)
-      '@radix-ui/react-portal':
-        specifier: ^1.1.9
-        version: 1.1.9(@types/react-dom@19.1.9(@types/react@19.1.14))(@types/react@19.1.14)(react-dom@19.1.1(react@19.1.1))(react@19.1.1)
-      '@radix-ui/react-select':
-        specifier: ^2.2.6
-        version: 2.2.6(@types/react-dom@19.1.9(@types/react@19.1.14))(@types/react@19.1.14)(react-dom@19.1.1(react@19.1.1))(react@19.1.1)
-      '@radix-ui/react-separator':
-        specifier: ^1.1.7
-        version: 1.1.7(@types/react-dom@19.1.9(@types/react@19.1.14))(@types/react@19.1.14)(react-dom@19.1.1(react@19.1.1))(react@19.1.1)
-      '@radix-ui/react-slider':
-        specifier: ^1.3.6
-        version: 1.3.6(@types/react-dom@19.1.9(@types/react@19.1.14))(@types/react@19.1.14)(react-dom@19.1.1(react@19.1.1))(react@19.1.1)
-      '@radix-ui/react-slot':
-        specifier: ^1.2.3
-        version: 1.2.3(@types/react@19.1.14)(react@19.1.1)
-      '@radix-ui/react-toggle':
-        specifier: ^1.1.10
-        version: 1.1.10(@types/react-dom@19.1.9(@types/react@19.1.14))(@types/react@19.1.14)(react-dom@19.1.1(react@19.1.1))(react@19.1.1)
-      '@radix-ui/react-toggle-group':
-        specifier: ^1.1.11
-        version: 1.1.11(@types/react-dom@19.1.9(@types/react@19.1.14))(@types/react@19.1.14)(react-dom@19.1.1(react@19.1.1))(react@19.1.1)
-      '@radix-ui/react-tooltip':
-        specifier: ^1.2.8
-        version: 1.2.8(@types/react-dom@19.1.9(@types/react@19.1.14))(@types/react@19.1.14)(react-dom@19.1.1(react@19.1.1))(react@19.1.1)
-=======
         version: 1.3.3(@types/react-dom@19.2.0(@types/react@19.2.0))(@types/react@19.2.0)(react-dom@19.2.0(react@19.2.0))(react@19.2.0)
       '@radix-ui/react-dialog':
         specifier: ^1.1.15
@@ -101,20 +62,15 @@
       '@radix-ui/react-tooltip':
         specifier: ^1.2.8
         version: 1.2.8(@types/react-dom@19.2.0(@types/react@19.2.0))(@types/react@19.2.0)(react-dom@19.2.0(react@19.2.0))(react@19.2.0)
->>>>>>> 847d162c
       '@t3-oss/env-nextjs':
         specifier: ^0.13.8
         version: 0.13.8(typescript@5.9.3)(zod@4.1.11)
       '@tanstack/react-table':
         specifier: ^8.21.3
-<<<<<<< HEAD
-        version: 8.21.3(react-dom@19.1.1(react@19.1.1))(react@19.1.1)
+        version: 8.21.3(react-dom@19.2.0(react@19.2.0))(react@19.2.0)
       '@tanstack/react-virtual':
         specifier: ^3.13.12
-        version: 3.13.12(react-dom@19.1.1(react@19.1.1))(react@19.1.1)
-=======
-        version: 8.21.3(react-dom@19.2.0(react@19.2.0))(react@19.2.0)
->>>>>>> 847d162c
+        version: 3.13.12(react-dom@19.2.0(react@19.2.0))(react@19.2.0)
       class-variance-authority:
         specifier: ^0.7.1
         version: 0.7.1
@@ -123,11 +79,7 @@
         version: 2.1.1
       cmdk:
         specifier: ^1.1.1
-<<<<<<< HEAD
-        version: 1.1.1(@types/react-dom@19.1.9(@types/react@19.1.14))(@types/react@19.1.14)(react-dom@19.1.1(react@19.1.1))(react@19.1.1)
-=======
         version: 1.1.1(@types/react-dom@19.2.0(@types/react@19.2.0))(@types/react@19.2.0)(react-dom@19.2.0(react@19.2.0))(react@19.2.0)
->>>>>>> 847d162c
       date-fns:
         specifier: ^4.1.0
         version: 4.1.0
@@ -145,11 +97,7 @@
         version: 0.544.0(react@19.2.0)
       motion:
         specifier: ^12.23.21
-<<<<<<< HEAD
-        version: 12.23.22(react-dom@19.1.1(react@19.1.1))(react@19.1.1)
-=======
         version: 12.23.22(react-dom@19.2.0(react@19.2.0))(react@19.2.0)
->>>>>>> 847d162c
       nanoid:
         specifier: ^5.1.6
         version: 5.1.6
@@ -191,11 +139,7 @@
         version: 3.3.1
       vaul:
         specifier: ^1.1.2
-<<<<<<< HEAD
-        version: 1.1.2(@types/react-dom@19.1.9(@types/react@19.1.14))(@types/react@19.1.14)(react-dom@19.1.1(react@19.1.1))(react@19.1.1)
-=======
         version: 1.1.2(@types/react-dom@19.2.0(@types/react@19.2.0))(@types/react@19.2.0)(react-dom@19.2.0(react@19.2.0))(react@19.2.0)
->>>>>>> 847d162c
       zod:
         specifier: ^4.1.11
         version: 4.1.11
@@ -217,17 +161,10 @@
         version: 24.6.2
       '@types/react':
         specifier: ^19.1.13
-<<<<<<< HEAD
-        version: 19.1.14
-      '@types/react-dom':
-        specifier: ^19.1.9
-        version: 19.1.9(@types/react@19.1.14)
-=======
         version: 19.2.0
       '@types/react-dom':
         specifier: ^19.1.9
         version: 19.2.0(@types/react@19.2.0)
->>>>>>> 847d162c
       dotenv-cli:
         specifier: ^10.0.0
         version: 10.0.0
@@ -1014,13 +951,8 @@
   '@jridgewell/trace-mapping@0.3.31':
     resolution: {integrity: sha512-zzNR+SdQSDJzc8joaeP8QQoCQr8NuYx2dIIytl1QeBEZHJ9uW6hebsrYgbz8hJwUQao3TWCMtmfV8Nu1twOLAw==}
 
-<<<<<<< HEAD
-  '@modelcontextprotocol/sdk@1.18.2':
-    resolution: {integrity: sha512-beedclIvFcCnPrYgHsylqiYJVJ/CI47Vyc4tY8no1/Li/O8U4BTlJfy6ZwxkYwx+Mx10nrgwSVrA7VBbhh4slg==}
-=======
   '@modelcontextprotocol/sdk@1.19.1':
     resolution: {integrity: sha512-3Y2h3MZKjec1eAqSTBclATlX+AbC6n1LgfVzRMJLt3v6w0RCYgwLrjbxPDbhsYHt6Wdqc/aCceNJYgj448ELQQ==}
->>>>>>> 847d162c
     engines: {node: '>=18'}
 
   '@mswjs/interceptors@0.39.7':
@@ -1707,13 +1639,8 @@
     peerDependencies:
       '@types/react': ^19.2.0
 
-<<<<<<< HEAD
-  '@types/react@19.1.14':
-    resolution: {integrity: sha512-ukd93VGzaNPMAUPy0gRDSC57UuQbnH9Kussp7HBjM06YFi9uZTFhOvMSO2OKqXm1rSgzOE+pVx1k1PYHGwlc8Q==}
-=======
   '@types/react@19.2.0':
     resolution: {integrity: sha512-1LOH8xovvsKsCBq1wnT4ntDUdCJKmnEakhsuoUSy6ExlHCkGP2hqnatagYTgFk6oeL0VU31u7SNjunPN+GchtA==}
->>>>>>> 847d162c
 
   '@types/statuses@2.0.6':
     resolution: {integrity: sha512-xMAgYwceFhRA2zY+XbEA7mxYbA093wdiW8Vu6gZPGWy9cmOyU9XesH1tNcEWsKFd5Vzrqx5T3D38PWx1FIIXkA==}
@@ -1760,13 +1687,8 @@
     resolution: {integrity: sha512-6t10qk83GOG8p0vKmaCr8eiilZwO171AvbROMtvvNiwrTly62t+7XkA8RdIIVbpMhCASAsxgAzdRSwh6nw/5Dg==}
     engines: {node: '>=4'}
 
-<<<<<<< HEAD
-  baseline-browser-mapping@2.8.7:
-    resolution: {integrity: sha512-bxxN2M3a4d1CRoQC//IqsR5XrLh0IJ8TCv2x6Y9N0nckNz/rTjZB3//GGscZziZOxmjP55rzxg/ze7usFI9FqQ==}
-=======
   baseline-browser-mapping@2.8.12:
     resolution: {integrity: sha512-vAPMQdnyKCBtkmQA6FMCBvU9qFIppS3nzyXnEM+Lo2IAhG4Mpjv9cCxMudhgV3YdNNJv6TNqXy97dfRVL2LmaQ==}
->>>>>>> 847d162c
     hasBin: true
 
   body-parser@2.2.0:
@@ -1801,13 +1723,8 @@
     resolution: {integrity: sha512-P8BjAsXvZS+VIDUI11hHCQEv74YT67YUi5JJFNWIqL235sBmjX4+qx9Muvls5ivyNENctx46xQLQ3aTuE7ssaQ==}
     engines: {node: '>=6'}
 
-<<<<<<< HEAD
-  caniuse-lite@1.0.30001745:
-    resolution: {integrity: sha512-ywt6i8FzvdgrrrGbr1jZVObnVv6adj+0if2/omv9cmR2oiZs30zL4DIyaptKcbOrBdOIc74QTMoJvSE2QHh5UQ==}
-=======
   caniuse-lite@1.0.30001747:
     resolution: {integrity: sha512-mzFa2DGIhuc5490Nd/G31xN1pnBnYMadtkyTjefPI7wzypqgCEpeWu9bJr0OnDsyKrW75zA9ZAt7pbQFmwLsQg==}
->>>>>>> 847d162c
 
   chalk@5.6.2:
     resolution: {integrity: sha512-7NzBL0rN6fMUW+f7A6Io4h40qQlG+xGmtMxfbnH/K7TAtt8JQWVQK+6g0UXKMeVJoyV5EkkNsErQ8pVD3bLHbA==}
@@ -2078,13 +1995,8 @@
   ee-first@1.1.1:
     resolution: {integrity: sha512-WMwm9LhRUo+WUaRN+vRuETqG89IgZphVSNkdFgeb6sS/E4OrDIN7t48CAewSHXc6C8lefD8KKfr5vY61brQlow==}
 
-<<<<<<< HEAD
-  electron-to-chromium@1.5.224:
-    resolution: {integrity: sha512-kWAoUu/bwzvnhpdZSIc6KUyvkI1rbRXMT0Eq8pKReyOyaPZcctMli+EgvcN1PAvwVc7Tdo4Fxi2PsLNDU05mdg==}
-=======
   electron-to-chromium@1.5.230:
     resolution: {integrity: sha512-A6A6Fd3+gMdaed9wX83CvHYJb4UuapPD5X5SLq72VZJzxHSY0/LUweGXRWmQlh2ln7KV7iw7jnwXK7dlPoOnHQ==}
->>>>>>> 847d162c
 
   emoji-regex@10.5.0:
     resolution: {integrity: sha512-lb49vf1Xzfx080OKA0o6l8DQQpV+6Vg95zyCJX9VB/BqKYlhG7N4wgROUUHRA+ZPUefLnteQOad7z1kT2bV7bg==}
@@ -4009,11 +3921,7 @@
       '@jridgewell/resolve-uri': 3.1.2
       '@jridgewell/sourcemap-codec': 1.5.5
 
-<<<<<<< HEAD
-  '@modelcontextprotocol/sdk@1.18.2':
-=======
   '@modelcontextprotocol/sdk@1.19.1':
->>>>>>> 847d162c
     dependencies:
       ajv: 6.12.6
       content-type: 1.0.5
@@ -4098,46 +4006,6 @@
 
   '@radix-ui/primitive@1.1.3': {}
 
-<<<<<<< HEAD
-  '@radix-ui/react-arrow@1.1.7(@types/react-dom@19.1.9(@types/react@19.1.14))(@types/react@19.1.14)(react-dom@19.1.1(react@19.1.1))(react@19.1.1)':
-    dependencies:
-      '@radix-ui/react-primitive': 2.1.3(@types/react-dom@19.1.9(@types/react@19.1.14))(@types/react@19.1.14)(react-dom@19.1.1(react@19.1.1))(react@19.1.1)
-      react: 19.1.1
-      react-dom: 19.1.1(react@19.1.1)
-    optionalDependencies:
-      '@types/react': 19.1.14
-      '@types/react-dom': 19.1.9(@types/react@19.1.14)
-
-  '@radix-ui/react-checkbox@1.3.3(@types/react-dom@19.1.9(@types/react@19.1.14))(@types/react@19.1.14)(react-dom@19.1.1(react@19.1.1))(react@19.1.1)':
-    dependencies:
-      '@radix-ui/primitive': 1.1.3
-      '@radix-ui/react-compose-refs': 1.1.2(@types/react@19.1.14)(react@19.1.1)
-      '@radix-ui/react-context': 1.1.2(@types/react@19.1.14)(react@19.1.1)
-      '@radix-ui/react-presence': 1.1.5(@types/react-dom@19.1.9(@types/react@19.1.14))(@types/react@19.1.14)(react-dom@19.1.1(react@19.1.1))(react@19.1.1)
-      '@radix-ui/react-primitive': 2.1.3(@types/react-dom@19.1.9(@types/react@19.1.14))(@types/react@19.1.14)(react-dom@19.1.1(react@19.1.1))(react@19.1.1)
-      '@radix-ui/react-use-controllable-state': 1.2.2(@types/react@19.1.14)(react@19.1.1)
-      '@radix-ui/react-use-previous': 1.1.1(@types/react@19.1.14)(react@19.1.1)
-      '@radix-ui/react-use-size': 1.1.1(@types/react@19.1.14)(react@19.1.1)
-      react: 19.1.1
-      react-dom: 19.1.1(react@19.1.1)
-    optionalDependencies:
-      '@types/react': 19.1.14
-      '@types/react-dom': 19.1.9(@types/react@19.1.14)
-
-  '@radix-ui/react-collection@1.1.7(@types/react-dom@19.1.9(@types/react@19.1.14))(@types/react@19.1.14)(react-dom@19.1.1(react@19.1.1))(react@19.1.1)':
-    dependencies:
-      '@radix-ui/react-compose-refs': 1.1.2(@types/react@19.1.14)(react@19.1.1)
-      '@radix-ui/react-context': 1.1.2(@types/react@19.1.14)(react@19.1.1)
-      '@radix-ui/react-primitive': 2.1.3(@types/react-dom@19.1.9(@types/react@19.1.14))(@types/react@19.1.14)(react-dom@19.1.1(react@19.1.1))(react@19.1.1)
-      '@radix-ui/react-slot': 1.2.3(@types/react@19.1.14)(react@19.1.1)
-      react: 19.1.1
-      react-dom: 19.1.1(react@19.1.1)
-    optionalDependencies:
-      '@types/react': 19.1.14
-      '@types/react-dom': 19.1.9(@types/react@19.1.14)
-
-  '@radix-ui/react-compose-refs@1.1.2(@types/react@19.1.14)(react@19.1.1)':
-=======
   '@radix-ui/react-arrow@1.1.7(@types/react-dom@19.2.0(@types/react@19.2.0))(@types/react@19.2.0)(react-dom@19.2.0(react@19.2.0))(react@19.2.0)':
     dependencies:
       '@radix-ui/react-primitive': 2.1.3(@types/react-dom@19.2.0(@types/react@19.2.0))(@types/react@19.2.0)(react-dom@19.2.0(react@19.2.0))(react@19.2.0)
@@ -4176,49 +4044,15 @@
       '@types/react-dom': 19.2.0(@types/react@19.2.0)
 
   '@radix-ui/react-compose-refs@1.1.2(@types/react@19.2.0)(react@19.2.0)':
->>>>>>> 847d162c
-    dependencies:
-      react: 19.2.0
-    optionalDependencies:
-<<<<<<< HEAD
-      '@types/react': 19.1.14
-
-  '@radix-ui/react-context@1.1.2(@types/react@19.1.14)(react@19.1.1)':
-=======
+    dependencies:
+      react: 19.2.0
+    optionalDependencies:
       '@types/react': 19.2.0
 
   '@radix-ui/react-context@1.1.2(@types/react@19.2.0)(react@19.2.0)':
->>>>>>> 847d162c
-    dependencies:
-      react: 19.2.0
-    optionalDependencies:
-<<<<<<< HEAD
-      '@types/react': 19.1.14
-
-  '@radix-ui/react-dialog@1.1.15(@types/react-dom@19.1.9(@types/react@19.1.14))(@types/react@19.1.14)(react-dom@19.1.1(react@19.1.1))(react@19.1.1)':
-    dependencies:
-      '@radix-ui/primitive': 1.1.3
-      '@radix-ui/react-compose-refs': 1.1.2(@types/react@19.1.14)(react@19.1.1)
-      '@radix-ui/react-context': 1.1.2(@types/react@19.1.14)(react@19.1.1)
-      '@radix-ui/react-dismissable-layer': 1.1.11(@types/react-dom@19.1.9(@types/react@19.1.14))(@types/react@19.1.14)(react-dom@19.1.1(react@19.1.1))(react@19.1.1)
-      '@radix-ui/react-focus-guards': 1.1.3(@types/react@19.1.14)(react@19.1.1)
-      '@radix-ui/react-focus-scope': 1.1.7(@types/react-dom@19.1.9(@types/react@19.1.14))(@types/react@19.1.14)(react-dom@19.1.1(react@19.1.1))(react@19.1.1)
-      '@radix-ui/react-id': 1.1.1(@types/react@19.1.14)(react@19.1.1)
-      '@radix-ui/react-portal': 1.1.9(@types/react-dom@19.1.9(@types/react@19.1.14))(@types/react@19.1.14)(react-dom@19.1.1(react@19.1.1))(react@19.1.1)
-      '@radix-ui/react-presence': 1.1.5(@types/react-dom@19.1.9(@types/react@19.1.14))(@types/react@19.1.14)(react-dom@19.1.1(react@19.1.1))(react@19.1.1)
-      '@radix-ui/react-primitive': 2.1.3(@types/react-dom@19.1.9(@types/react@19.1.14))(@types/react@19.1.14)(react-dom@19.1.1(react@19.1.1))(react@19.1.1)
-      '@radix-ui/react-slot': 1.2.3(@types/react@19.1.14)(react@19.1.1)
-      '@radix-ui/react-use-controllable-state': 1.2.2(@types/react@19.1.14)(react@19.1.1)
-      aria-hidden: 1.2.6
-      react: 19.1.1
-      react-dom: 19.1.1(react@19.1.1)
-      react-remove-scroll: 2.7.1(@types/react@19.1.14)(react@19.1.1)
-    optionalDependencies:
-      '@types/react': 19.1.14
-      '@types/react-dom': 19.1.9(@types/react@19.1.14)
-
-  '@radix-ui/react-direction@1.1.1(@types/react@19.1.14)(react@19.1.1)':
-=======
+    dependencies:
+      react: 19.2.0
+    optionalDependencies:
       '@types/react': 19.2.0
 
   '@radix-ui/react-dialog@1.1.15(@types/react-dom@19.2.0(@types/react@19.2.0))(@types/react@19.2.0)(react-dom@19.2.0(react@19.2.0))(react@19.2.0)':
@@ -4244,43 +4078,9 @@
       '@types/react-dom': 19.2.0(@types/react@19.2.0)
 
   '@radix-ui/react-direction@1.1.1(@types/react@19.2.0)(react@19.2.0)':
->>>>>>> 847d162c
-    dependencies:
-      react: 19.2.0
-    optionalDependencies:
-<<<<<<< HEAD
-      '@types/react': 19.1.14
-
-  '@radix-ui/react-dismissable-layer@1.1.11(@types/react-dom@19.1.9(@types/react@19.1.14))(@types/react@19.1.14)(react-dom@19.1.1(react@19.1.1))(react@19.1.1)':
-    dependencies:
-      '@radix-ui/primitive': 1.1.3
-      '@radix-ui/react-compose-refs': 1.1.2(@types/react@19.1.14)(react@19.1.1)
-      '@radix-ui/react-primitive': 2.1.3(@types/react-dom@19.1.9(@types/react@19.1.14))(@types/react@19.1.14)(react-dom@19.1.1(react@19.1.1))(react@19.1.1)
-      '@radix-ui/react-use-callback-ref': 1.1.1(@types/react@19.1.14)(react@19.1.1)
-      '@radix-ui/react-use-escape-keydown': 1.1.1(@types/react@19.1.14)(react@19.1.1)
-      react: 19.1.1
-      react-dom: 19.1.1(react@19.1.1)
-    optionalDependencies:
-      '@types/react': 19.1.14
-      '@types/react-dom': 19.1.9(@types/react@19.1.14)
-
-  '@radix-ui/react-dropdown-menu@2.1.16(@types/react-dom@19.1.9(@types/react@19.1.14))(@types/react@19.1.14)(react-dom@19.1.1(react@19.1.1))(react@19.1.1)':
-    dependencies:
-      '@radix-ui/primitive': 1.1.3
-      '@radix-ui/react-compose-refs': 1.1.2(@types/react@19.1.14)(react@19.1.1)
-      '@radix-ui/react-context': 1.1.2(@types/react@19.1.14)(react@19.1.1)
-      '@radix-ui/react-id': 1.1.1(@types/react@19.1.14)(react@19.1.1)
-      '@radix-ui/react-menu': 2.1.16(@types/react-dom@19.1.9(@types/react@19.1.14))(@types/react@19.1.14)(react-dom@19.1.1(react@19.1.1))(react@19.1.1)
-      '@radix-ui/react-primitive': 2.1.3(@types/react-dom@19.1.9(@types/react@19.1.14))(@types/react@19.1.14)(react-dom@19.1.1(react@19.1.1))(react@19.1.1)
-      '@radix-ui/react-use-controllable-state': 1.2.2(@types/react@19.1.14)(react@19.1.1)
-      react: 19.1.1
-      react-dom: 19.1.1(react@19.1.1)
-    optionalDependencies:
-      '@types/react': 19.1.14
-      '@types/react-dom': 19.1.9(@types/react@19.1.14)
-
-  '@radix-ui/react-focus-guards@1.1.3(@types/react@19.1.14)(react@19.1.1)':
-=======
+    dependencies:
+      react: 19.2.0
+    optionalDependencies:
       '@types/react': 19.2.0
 
   '@radix-ui/react-dismissable-layer@1.1.11(@types/react-dom@19.2.0(@types/react@19.2.0))(@types/react@19.2.0)(react-dom@19.2.0(react@19.2.0))(react@19.2.0)':
@@ -4312,101 +4112,9 @@
       '@types/react-dom': 19.2.0(@types/react@19.2.0)
 
   '@radix-ui/react-focus-guards@1.1.3(@types/react@19.2.0)(react@19.2.0)':
->>>>>>> 847d162c
-    dependencies:
-      react: 19.2.0
-    optionalDependencies:
-<<<<<<< HEAD
-      '@types/react': 19.1.14
-
-  '@radix-ui/react-focus-scope@1.1.7(@types/react-dom@19.1.9(@types/react@19.1.14))(@types/react@19.1.14)(react-dom@19.1.1(react@19.1.1))(react@19.1.1)':
-    dependencies:
-      '@radix-ui/react-compose-refs': 1.1.2(@types/react@19.1.14)(react@19.1.1)
-      '@radix-ui/react-primitive': 2.1.3(@types/react-dom@19.1.9(@types/react@19.1.14))(@types/react@19.1.14)(react-dom@19.1.1(react@19.1.1))(react@19.1.1)
-      '@radix-ui/react-use-callback-ref': 1.1.1(@types/react@19.1.14)(react@19.1.1)
-      react: 19.1.1
-      react-dom: 19.1.1(react@19.1.1)
-    optionalDependencies:
-      '@types/react': 19.1.14
-      '@types/react-dom': 19.1.9(@types/react@19.1.14)
-
-  '@radix-ui/react-id@1.1.1(@types/react@19.1.14)(react@19.1.1)':
-    dependencies:
-      '@radix-ui/react-use-layout-effect': 1.1.1(@types/react@19.1.14)(react@19.1.1)
-      react: 19.1.1
-    optionalDependencies:
-      '@types/react': 19.1.14
-
-  '@radix-ui/react-label@2.1.7(@types/react-dom@19.1.9(@types/react@19.1.14))(@types/react@19.1.14)(react-dom@19.1.1(react@19.1.1))(react@19.1.1)':
-    dependencies:
-      '@radix-ui/react-primitive': 2.1.3(@types/react-dom@19.1.9(@types/react@19.1.14))(@types/react@19.1.14)(react-dom@19.1.1(react@19.1.1))(react@19.1.1)
-      react: 19.1.1
-      react-dom: 19.1.1(react@19.1.1)
-    optionalDependencies:
-      '@types/react': 19.1.14
-      '@types/react-dom': 19.1.9(@types/react@19.1.14)
-
-  '@radix-ui/react-menu@2.1.16(@types/react-dom@19.1.9(@types/react@19.1.14))(@types/react@19.1.14)(react-dom@19.1.1(react@19.1.1))(react@19.1.1)':
-    dependencies:
-      '@radix-ui/primitive': 1.1.3
-      '@radix-ui/react-collection': 1.1.7(@types/react-dom@19.1.9(@types/react@19.1.14))(@types/react@19.1.14)(react-dom@19.1.1(react@19.1.1))(react@19.1.1)
-      '@radix-ui/react-compose-refs': 1.1.2(@types/react@19.1.14)(react@19.1.1)
-      '@radix-ui/react-context': 1.1.2(@types/react@19.1.14)(react@19.1.1)
-      '@radix-ui/react-direction': 1.1.1(@types/react@19.1.14)(react@19.1.1)
-      '@radix-ui/react-dismissable-layer': 1.1.11(@types/react-dom@19.1.9(@types/react@19.1.14))(@types/react@19.1.14)(react-dom@19.1.1(react@19.1.1))(react@19.1.1)
-      '@radix-ui/react-focus-guards': 1.1.3(@types/react@19.1.14)(react@19.1.1)
-      '@radix-ui/react-focus-scope': 1.1.7(@types/react-dom@19.1.9(@types/react@19.1.14))(@types/react@19.1.14)(react-dom@19.1.1(react@19.1.1))(react@19.1.1)
-      '@radix-ui/react-id': 1.1.1(@types/react@19.1.14)(react@19.1.1)
-      '@radix-ui/react-popper': 1.2.8(@types/react-dom@19.1.9(@types/react@19.1.14))(@types/react@19.1.14)(react-dom@19.1.1(react@19.1.1))(react@19.1.1)
-      '@radix-ui/react-portal': 1.1.9(@types/react-dom@19.1.9(@types/react@19.1.14))(@types/react@19.1.14)(react-dom@19.1.1(react@19.1.1))(react@19.1.1)
-      '@radix-ui/react-presence': 1.1.5(@types/react-dom@19.1.9(@types/react@19.1.14))(@types/react@19.1.14)(react-dom@19.1.1(react@19.1.1))(react@19.1.1)
-      '@radix-ui/react-primitive': 2.1.3(@types/react-dom@19.1.9(@types/react@19.1.14))(@types/react@19.1.14)(react-dom@19.1.1(react@19.1.1))(react@19.1.1)
-      '@radix-ui/react-roving-focus': 1.1.11(@types/react-dom@19.1.9(@types/react@19.1.14))(@types/react@19.1.14)(react-dom@19.1.1(react@19.1.1))(react@19.1.1)
-      '@radix-ui/react-slot': 1.2.3(@types/react@19.1.14)(react@19.1.1)
-      '@radix-ui/react-use-callback-ref': 1.1.1(@types/react@19.1.14)(react@19.1.1)
-      aria-hidden: 1.2.6
-      react: 19.1.1
-      react-dom: 19.1.1(react@19.1.1)
-      react-remove-scroll: 2.7.1(@types/react@19.1.14)(react@19.1.1)
-    optionalDependencies:
-      '@types/react': 19.1.14
-      '@types/react-dom': 19.1.9(@types/react@19.1.14)
-
-  '@radix-ui/react-popover@1.1.15(@types/react-dom@19.1.9(@types/react@19.1.14))(@types/react@19.1.14)(react-dom@19.1.1(react@19.1.1))(react@19.1.1)':
-    dependencies:
-      '@radix-ui/primitive': 1.1.3
-      '@radix-ui/react-compose-refs': 1.1.2(@types/react@19.1.14)(react@19.1.1)
-      '@radix-ui/react-context': 1.1.2(@types/react@19.1.14)(react@19.1.1)
-      '@radix-ui/react-dismissable-layer': 1.1.11(@types/react-dom@19.1.9(@types/react@19.1.14))(@types/react@19.1.14)(react-dom@19.1.1(react@19.1.1))(react@19.1.1)
-      '@radix-ui/react-focus-guards': 1.1.3(@types/react@19.1.14)(react@19.1.1)
-      '@radix-ui/react-focus-scope': 1.1.7(@types/react-dom@19.1.9(@types/react@19.1.14))(@types/react@19.1.14)(react-dom@19.1.1(react@19.1.1))(react@19.1.1)
-      '@radix-ui/react-id': 1.1.1(@types/react@19.1.14)(react@19.1.1)
-      '@radix-ui/react-popper': 1.2.8(@types/react-dom@19.1.9(@types/react@19.1.14))(@types/react@19.1.14)(react-dom@19.1.1(react@19.1.1))(react@19.1.1)
-      '@radix-ui/react-portal': 1.1.9(@types/react-dom@19.1.9(@types/react@19.1.14))(@types/react@19.1.14)(react-dom@19.1.1(react@19.1.1))(react@19.1.1)
-      '@radix-ui/react-presence': 1.1.5(@types/react-dom@19.1.9(@types/react@19.1.14))(@types/react@19.1.14)(react-dom@19.1.1(react@19.1.1))(react@19.1.1)
-      '@radix-ui/react-primitive': 2.1.3(@types/react-dom@19.1.9(@types/react@19.1.14))(@types/react@19.1.14)(react-dom@19.1.1(react@19.1.1))(react@19.1.1)
-      '@radix-ui/react-slot': 1.2.3(@types/react@19.1.14)(react@19.1.1)
-      '@radix-ui/react-use-controllable-state': 1.2.2(@types/react@19.1.14)(react@19.1.1)
-      aria-hidden: 1.2.6
-      react: 19.1.1
-      react-dom: 19.1.1(react@19.1.1)
-      react-remove-scroll: 2.7.1(@types/react@19.1.14)(react@19.1.1)
-    optionalDependencies:
-      '@types/react': 19.1.14
-      '@types/react-dom': 19.1.9(@types/react@19.1.14)
-
-  '@radix-ui/react-popper@1.2.8(@types/react-dom@19.1.9(@types/react@19.1.14))(@types/react@19.1.14)(react-dom@19.1.1(react@19.1.1))(react@19.1.1)':
-    dependencies:
-      '@floating-ui/react-dom': 2.1.6(react-dom@19.1.1(react@19.1.1))(react@19.1.1)
-      '@radix-ui/react-arrow': 1.1.7(@types/react-dom@19.1.9(@types/react@19.1.14))(@types/react@19.1.14)(react-dom@19.1.1(react@19.1.1))(react@19.1.1)
-      '@radix-ui/react-compose-refs': 1.1.2(@types/react@19.1.14)(react@19.1.1)
-      '@radix-ui/react-context': 1.1.2(@types/react@19.1.14)(react@19.1.1)
-      '@radix-ui/react-primitive': 2.1.3(@types/react-dom@19.1.9(@types/react@19.1.14))(@types/react@19.1.14)(react-dom@19.1.1(react@19.1.1))(react@19.1.1)
-      '@radix-ui/react-use-callback-ref': 1.1.1(@types/react@19.1.14)(react@19.1.1)
-      '@radix-ui/react-use-layout-effect': 1.1.1(@types/react@19.1.14)(react@19.1.1)
-      '@radix-ui/react-use-rect': 1.1.1(@types/react@19.1.14)(react@19.1.1)
-      '@radix-ui/react-use-size': 1.1.1(@types/react@19.1.14)(react@19.1.1)
-=======
+    dependencies:
+      react: 19.2.0
+    optionalDependencies:
       '@types/react': 19.2.0
 
   '@radix-ui/react-focus-scope@1.1.7(@types/react-dom@19.2.0(@types/react@19.2.0))(@types/react@19.2.0)(react-dom@19.2.0(react@19.2.0))(react@19.2.0)':
@@ -4496,173 +4204,10 @@
       '@radix-ui/react-use-layout-effect': 1.1.1(@types/react@19.2.0)(react@19.2.0)
       '@radix-ui/react-use-rect': 1.1.1(@types/react@19.2.0)(react@19.2.0)
       '@radix-ui/react-use-size': 1.1.1(@types/react@19.2.0)(react@19.2.0)
->>>>>>> 847d162c
       '@radix-ui/rect': 1.1.1
       react: 19.2.0
       react-dom: 19.2.0(react@19.2.0)
     optionalDependencies:
-<<<<<<< HEAD
-      '@types/react': 19.1.14
-      '@types/react-dom': 19.1.9(@types/react@19.1.14)
-
-  '@radix-ui/react-portal@1.1.9(@types/react-dom@19.1.9(@types/react@19.1.14))(@types/react@19.1.14)(react-dom@19.1.1(react@19.1.1))(react@19.1.1)':
-    dependencies:
-      '@radix-ui/react-primitive': 2.1.3(@types/react-dom@19.1.9(@types/react@19.1.14))(@types/react@19.1.14)(react-dom@19.1.1(react@19.1.1))(react@19.1.1)
-      '@radix-ui/react-use-layout-effect': 1.1.1(@types/react@19.1.14)(react@19.1.1)
-      react: 19.1.1
-      react-dom: 19.1.1(react@19.1.1)
-    optionalDependencies:
-      '@types/react': 19.1.14
-      '@types/react-dom': 19.1.9(@types/react@19.1.14)
-
-  '@radix-ui/react-presence@1.1.5(@types/react-dom@19.1.9(@types/react@19.1.14))(@types/react@19.1.14)(react-dom@19.1.1(react@19.1.1))(react@19.1.1)':
-    dependencies:
-      '@radix-ui/react-compose-refs': 1.1.2(@types/react@19.1.14)(react@19.1.1)
-      '@radix-ui/react-use-layout-effect': 1.1.1(@types/react@19.1.14)(react@19.1.1)
-      react: 19.1.1
-      react-dom: 19.1.1(react@19.1.1)
-    optionalDependencies:
-      '@types/react': 19.1.14
-      '@types/react-dom': 19.1.9(@types/react@19.1.14)
-
-  '@radix-ui/react-primitive@2.1.3(@types/react-dom@19.1.9(@types/react@19.1.14))(@types/react@19.1.14)(react-dom@19.1.1(react@19.1.1))(react@19.1.1)':
-    dependencies:
-      '@radix-ui/react-slot': 1.2.3(@types/react@19.1.14)(react@19.1.1)
-      react: 19.1.1
-      react-dom: 19.1.1(react@19.1.1)
-    optionalDependencies:
-      '@types/react': 19.1.14
-      '@types/react-dom': 19.1.9(@types/react@19.1.14)
-
-  '@radix-ui/react-roving-focus@1.1.11(@types/react-dom@19.1.9(@types/react@19.1.14))(@types/react@19.1.14)(react-dom@19.1.1(react@19.1.1))(react@19.1.1)':
-    dependencies:
-      '@radix-ui/primitive': 1.1.3
-      '@radix-ui/react-collection': 1.1.7(@types/react-dom@19.1.9(@types/react@19.1.14))(@types/react@19.1.14)(react-dom@19.1.1(react@19.1.1))(react@19.1.1)
-      '@radix-ui/react-compose-refs': 1.1.2(@types/react@19.1.14)(react@19.1.1)
-      '@radix-ui/react-context': 1.1.2(@types/react@19.1.14)(react@19.1.1)
-      '@radix-ui/react-direction': 1.1.1(@types/react@19.1.14)(react@19.1.1)
-      '@radix-ui/react-id': 1.1.1(@types/react@19.1.14)(react@19.1.1)
-      '@radix-ui/react-primitive': 2.1.3(@types/react-dom@19.1.9(@types/react@19.1.14))(@types/react@19.1.14)(react-dom@19.1.1(react@19.1.1))(react@19.1.1)
-      '@radix-ui/react-use-callback-ref': 1.1.1(@types/react@19.1.14)(react@19.1.1)
-      '@radix-ui/react-use-controllable-state': 1.2.2(@types/react@19.1.14)(react@19.1.1)
-      react: 19.1.1
-      react-dom: 19.1.1(react@19.1.1)
-    optionalDependencies:
-      '@types/react': 19.1.14
-      '@types/react-dom': 19.1.9(@types/react@19.1.14)
-
-  '@radix-ui/react-select@2.2.6(@types/react-dom@19.1.9(@types/react@19.1.14))(@types/react@19.1.14)(react-dom@19.1.1(react@19.1.1))(react@19.1.1)':
-    dependencies:
-      '@radix-ui/number': 1.1.1
-      '@radix-ui/primitive': 1.1.3
-      '@radix-ui/react-collection': 1.1.7(@types/react-dom@19.1.9(@types/react@19.1.14))(@types/react@19.1.14)(react-dom@19.1.1(react@19.1.1))(react@19.1.1)
-      '@radix-ui/react-compose-refs': 1.1.2(@types/react@19.1.14)(react@19.1.1)
-      '@radix-ui/react-context': 1.1.2(@types/react@19.1.14)(react@19.1.1)
-      '@radix-ui/react-direction': 1.1.1(@types/react@19.1.14)(react@19.1.1)
-      '@radix-ui/react-dismissable-layer': 1.1.11(@types/react-dom@19.1.9(@types/react@19.1.14))(@types/react@19.1.14)(react-dom@19.1.1(react@19.1.1))(react@19.1.1)
-      '@radix-ui/react-focus-guards': 1.1.3(@types/react@19.1.14)(react@19.1.1)
-      '@radix-ui/react-focus-scope': 1.1.7(@types/react-dom@19.1.9(@types/react@19.1.14))(@types/react@19.1.14)(react-dom@19.1.1(react@19.1.1))(react@19.1.1)
-      '@radix-ui/react-id': 1.1.1(@types/react@19.1.14)(react@19.1.1)
-      '@radix-ui/react-popper': 1.2.8(@types/react-dom@19.1.9(@types/react@19.1.14))(@types/react@19.1.14)(react-dom@19.1.1(react@19.1.1))(react@19.1.1)
-      '@radix-ui/react-portal': 1.1.9(@types/react-dom@19.1.9(@types/react@19.1.14))(@types/react@19.1.14)(react-dom@19.1.1(react@19.1.1))(react@19.1.1)
-      '@radix-ui/react-primitive': 2.1.3(@types/react-dom@19.1.9(@types/react@19.1.14))(@types/react@19.1.14)(react-dom@19.1.1(react@19.1.1))(react@19.1.1)
-      '@radix-ui/react-slot': 1.2.3(@types/react@19.1.14)(react@19.1.1)
-      '@radix-ui/react-use-callback-ref': 1.1.1(@types/react@19.1.14)(react@19.1.1)
-      '@radix-ui/react-use-controllable-state': 1.2.2(@types/react@19.1.14)(react@19.1.1)
-      '@radix-ui/react-use-layout-effect': 1.1.1(@types/react@19.1.14)(react@19.1.1)
-      '@radix-ui/react-use-previous': 1.1.1(@types/react@19.1.14)(react@19.1.1)
-      '@radix-ui/react-visually-hidden': 1.2.3(@types/react-dom@19.1.9(@types/react@19.1.14))(@types/react@19.1.14)(react-dom@19.1.1(react@19.1.1))(react@19.1.1)
-      aria-hidden: 1.2.6
-      react: 19.1.1
-      react-dom: 19.1.1(react@19.1.1)
-      react-remove-scroll: 2.7.1(@types/react@19.1.14)(react@19.1.1)
-    optionalDependencies:
-      '@types/react': 19.1.14
-      '@types/react-dom': 19.1.9(@types/react@19.1.14)
-
-  '@radix-ui/react-separator@1.1.7(@types/react-dom@19.1.9(@types/react@19.1.14))(@types/react@19.1.14)(react-dom@19.1.1(react@19.1.1))(react@19.1.1)':
-    dependencies:
-      '@radix-ui/react-primitive': 2.1.3(@types/react-dom@19.1.9(@types/react@19.1.14))(@types/react@19.1.14)(react-dom@19.1.1(react@19.1.1))(react@19.1.1)
-      react: 19.1.1
-      react-dom: 19.1.1(react@19.1.1)
-    optionalDependencies:
-      '@types/react': 19.1.14
-      '@types/react-dom': 19.1.9(@types/react@19.1.14)
-
-  '@radix-ui/react-slider@1.3.6(@types/react-dom@19.1.9(@types/react@19.1.14))(@types/react@19.1.14)(react-dom@19.1.1(react@19.1.1))(react@19.1.1)':
-    dependencies:
-      '@radix-ui/number': 1.1.1
-      '@radix-ui/primitive': 1.1.3
-      '@radix-ui/react-collection': 1.1.7(@types/react-dom@19.1.9(@types/react@19.1.14))(@types/react@19.1.14)(react-dom@19.1.1(react@19.1.1))(react@19.1.1)
-      '@radix-ui/react-compose-refs': 1.1.2(@types/react@19.1.14)(react@19.1.1)
-      '@radix-ui/react-context': 1.1.2(@types/react@19.1.14)(react@19.1.1)
-      '@radix-ui/react-direction': 1.1.1(@types/react@19.1.14)(react@19.1.1)
-      '@radix-ui/react-primitive': 2.1.3(@types/react-dom@19.1.9(@types/react@19.1.14))(@types/react@19.1.14)(react-dom@19.1.1(react@19.1.1))(react@19.1.1)
-      '@radix-ui/react-use-controllable-state': 1.2.2(@types/react@19.1.14)(react@19.1.1)
-      '@radix-ui/react-use-layout-effect': 1.1.1(@types/react@19.1.14)(react@19.1.1)
-      '@radix-ui/react-use-previous': 1.1.1(@types/react@19.1.14)(react@19.1.1)
-      '@radix-ui/react-use-size': 1.1.1(@types/react@19.1.14)(react@19.1.1)
-      react: 19.1.1
-      react-dom: 19.1.1(react@19.1.1)
-    optionalDependencies:
-      '@types/react': 19.1.14
-      '@types/react-dom': 19.1.9(@types/react@19.1.14)
-
-  '@radix-ui/react-slot@1.2.3(@types/react@19.1.14)(react@19.1.1)':
-    dependencies:
-      '@radix-ui/react-compose-refs': 1.1.2(@types/react@19.1.14)(react@19.1.1)
-      react: 19.1.1
-    optionalDependencies:
-      '@types/react': 19.1.14
-
-  '@radix-ui/react-toggle-group@1.1.11(@types/react-dom@19.1.9(@types/react@19.1.14))(@types/react@19.1.14)(react-dom@19.1.1(react@19.1.1))(react@19.1.1)':
-    dependencies:
-      '@radix-ui/primitive': 1.1.3
-      '@radix-ui/react-context': 1.1.2(@types/react@19.1.14)(react@19.1.1)
-      '@radix-ui/react-direction': 1.1.1(@types/react@19.1.14)(react@19.1.1)
-      '@radix-ui/react-primitive': 2.1.3(@types/react-dom@19.1.9(@types/react@19.1.14))(@types/react@19.1.14)(react-dom@19.1.1(react@19.1.1))(react@19.1.1)
-      '@radix-ui/react-roving-focus': 1.1.11(@types/react-dom@19.1.9(@types/react@19.1.14))(@types/react@19.1.14)(react-dom@19.1.1(react@19.1.1))(react@19.1.1)
-      '@radix-ui/react-toggle': 1.1.10(@types/react-dom@19.1.9(@types/react@19.1.14))(@types/react@19.1.14)(react-dom@19.1.1(react@19.1.1))(react@19.1.1)
-      '@radix-ui/react-use-controllable-state': 1.2.2(@types/react@19.1.14)(react@19.1.1)
-      react: 19.1.1
-      react-dom: 19.1.1(react@19.1.1)
-    optionalDependencies:
-      '@types/react': 19.1.14
-      '@types/react-dom': 19.1.9(@types/react@19.1.14)
-
-  '@radix-ui/react-toggle@1.1.10(@types/react-dom@19.1.9(@types/react@19.1.14))(@types/react@19.1.14)(react-dom@19.1.1(react@19.1.1))(react@19.1.1)':
-    dependencies:
-      '@radix-ui/primitive': 1.1.3
-      '@radix-ui/react-primitive': 2.1.3(@types/react-dom@19.1.9(@types/react@19.1.14))(@types/react@19.1.14)(react-dom@19.1.1(react@19.1.1))(react@19.1.1)
-      '@radix-ui/react-use-controllable-state': 1.2.2(@types/react@19.1.14)(react@19.1.1)
-      react: 19.1.1
-      react-dom: 19.1.1(react@19.1.1)
-    optionalDependencies:
-      '@types/react': 19.1.14
-      '@types/react-dom': 19.1.9(@types/react@19.1.14)
-
-  '@radix-ui/react-tooltip@1.2.8(@types/react-dom@19.1.9(@types/react@19.1.14))(@types/react@19.1.14)(react-dom@19.1.1(react@19.1.1))(react@19.1.1)':
-    dependencies:
-      '@radix-ui/primitive': 1.1.3
-      '@radix-ui/react-compose-refs': 1.1.2(@types/react@19.1.14)(react@19.1.1)
-      '@radix-ui/react-context': 1.1.2(@types/react@19.1.14)(react@19.1.1)
-      '@radix-ui/react-dismissable-layer': 1.1.11(@types/react-dom@19.1.9(@types/react@19.1.14))(@types/react@19.1.14)(react-dom@19.1.1(react@19.1.1))(react@19.1.1)
-      '@radix-ui/react-id': 1.1.1(@types/react@19.1.14)(react@19.1.1)
-      '@radix-ui/react-popper': 1.2.8(@types/react-dom@19.1.9(@types/react@19.1.14))(@types/react@19.1.14)(react-dom@19.1.1(react@19.1.1))(react@19.1.1)
-      '@radix-ui/react-portal': 1.1.9(@types/react-dom@19.1.9(@types/react@19.1.14))(@types/react@19.1.14)(react-dom@19.1.1(react@19.1.1))(react@19.1.1)
-      '@radix-ui/react-presence': 1.1.5(@types/react-dom@19.1.9(@types/react@19.1.14))(@types/react@19.1.14)(react-dom@19.1.1(react@19.1.1))(react@19.1.1)
-      '@radix-ui/react-primitive': 2.1.3(@types/react-dom@19.1.9(@types/react@19.1.14))(@types/react@19.1.14)(react-dom@19.1.1(react@19.1.1))(react@19.1.1)
-      '@radix-ui/react-slot': 1.2.3(@types/react@19.1.14)(react@19.1.1)
-      '@radix-ui/react-use-controllable-state': 1.2.2(@types/react@19.1.14)(react@19.1.1)
-      '@radix-ui/react-visually-hidden': 1.2.3(@types/react-dom@19.1.9(@types/react@19.1.14))(@types/react@19.1.14)(react-dom@19.1.1(react@19.1.1))(react@19.1.1)
-      react: 19.1.1
-      react-dom: 19.1.1(react@19.1.1)
-    optionalDependencies:
-      '@types/react': 19.1.14
-      '@types/react-dom': 19.1.9(@types/react@19.1.14)
-
-  '@radix-ui/react-use-callback-ref@1.1.1(@types/react@19.1.14)(react@19.1.1)':
-=======
       '@types/react': 19.2.0
       '@types/react-dom': 19.2.0(@types/react@19.2.0)
 
@@ -4823,37 +4368,9 @@
       '@types/react-dom': 19.2.0(@types/react@19.2.0)
 
   '@radix-ui/react-use-callback-ref@1.1.1(@types/react@19.2.0)(react@19.2.0)':
->>>>>>> 847d162c
-    dependencies:
-      react: 19.2.0
-    optionalDependencies:
-<<<<<<< HEAD
-      '@types/react': 19.1.14
-
-  '@radix-ui/react-use-controllable-state@1.2.2(@types/react@19.1.14)(react@19.1.1)':
-    dependencies:
-      '@radix-ui/react-use-effect-event': 0.0.2(@types/react@19.1.14)(react@19.1.1)
-      '@radix-ui/react-use-layout-effect': 1.1.1(@types/react@19.1.14)(react@19.1.1)
-      react: 19.1.1
-    optionalDependencies:
-      '@types/react': 19.1.14
-
-  '@radix-ui/react-use-effect-event@0.0.2(@types/react@19.1.14)(react@19.1.1)':
-    dependencies:
-      '@radix-ui/react-use-layout-effect': 1.1.1(@types/react@19.1.14)(react@19.1.1)
-      react: 19.1.1
-    optionalDependencies:
-      '@types/react': 19.1.14
-
-  '@radix-ui/react-use-escape-keydown@1.1.1(@types/react@19.1.14)(react@19.1.1)':
-    dependencies:
-      '@radix-ui/react-use-callback-ref': 1.1.1(@types/react@19.1.14)(react@19.1.1)
-      react: 19.1.1
-    optionalDependencies:
-      '@types/react': 19.1.14
-
-  '@radix-ui/react-use-layout-effect@1.1.1(@types/react@19.1.14)(react@19.1.1)':
-=======
+    dependencies:
+      react: 19.2.0
+    optionalDependencies:
       '@types/react': 19.2.0
 
   '@radix-ui/react-use-controllable-state@1.2.2(@types/react@19.2.0)(react@19.2.0)':
@@ -4879,54 +4396,22 @@
       '@types/react': 19.2.0
 
   '@radix-ui/react-use-layout-effect@1.1.1(@types/react@19.2.0)(react@19.2.0)':
->>>>>>> 847d162c
-    dependencies:
-      react: 19.2.0
-    optionalDependencies:
-<<<<<<< HEAD
-      '@types/react': 19.1.14
-
-  '@radix-ui/react-use-previous@1.1.1(@types/react@19.1.14)(react@19.1.1)':
-=======
+    dependencies:
+      react: 19.2.0
+    optionalDependencies:
       '@types/react': 19.2.0
 
   '@radix-ui/react-use-previous@1.1.1(@types/react@19.2.0)(react@19.2.0)':
->>>>>>> 847d162c
-    dependencies:
-      react: 19.2.0
-    optionalDependencies:
-<<<<<<< HEAD
-      '@types/react': 19.1.14
-
-  '@radix-ui/react-use-rect@1.1.1(@types/react@19.1.14)(react@19.1.1)':
-=======
+    dependencies:
+      react: 19.2.0
+    optionalDependencies:
       '@types/react': 19.2.0
 
   '@radix-ui/react-use-rect@1.1.1(@types/react@19.2.0)(react@19.2.0)':
->>>>>>> 847d162c
     dependencies:
       '@radix-ui/rect': 1.1.1
       react: 19.2.0
     optionalDependencies:
-<<<<<<< HEAD
-      '@types/react': 19.1.14
-
-  '@radix-ui/react-use-size@1.1.1(@types/react@19.1.14)(react@19.1.1)':
-    dependencies:
-      '@radix-ui/react-use-layout-effect': 1.1.1(@types/react@19.1.14)(react@19.1.1)
-      react: 19.1.1
-    optionalDependencies:
-      '@types/react': 19.1.14
-
-  '@radix-ui/react-visually-hidden@1.2.3(@types/react-dom@19.1.9(@types/react@19.1.14))(@types/react@19.1.14)(react-dom@19.1.1(react@19.1.1))(react@19.1.1)':
-    dependencies:
-      '@radix-ui/react-primitive': 2.1.3(@types/react-dom@19.1.9(@types/react@19.1.14))(@types/react@19.1.14)(react-dom@19.1.1(react@19.1.1))(react@19.1.1)
-      react: 19.1.1
-      react-dom: 19.1.1(react@19.1.1)
-    optionalDependencies:
-      '@types/react': 19.1.14
-      '@types/react-dom': 19.1.9(@types/react@19.1.14)
-=======
       '@types/react': 19.2.0
 
   '@radix-ui/react-use-size@1.1.1(@types/react@19.2.0)(react@19.2.0)':
@@ -4944,7 +4429,6 @@
     optionalDependencies:
       '@types/react': 19.2.0
       '@types/react-dom': 19.2.0(@types/react@19.2.0)
->>>>>>> 847d162c
 
   '@radix-ui/rect@1.1.1': {}
 
@@ -5050,11 +4534,11 @@
       react: 19.2.0
       react-dom: 19.2.0(react@19.2.0)
 
-  '@tanstack/react-virtual@3.13.12(react-dom@19.1.1(react@19.1.1))(react@19.1.1)':
+  '@tanstack/react-virtual@3.13.12(react-dom@19.2.0(react@19.2.0))(react@19.2.0)':
     dependencies:
       '@tanstack/virtual-core': 3.13.12
-      react: 19.1.1
-      react-dom: 19.1.1(react@19.1.1)
+      react: 19.2.0
+      react-dom: 19.2.0(react@19.2.0)
 
   '@tanstack/table-core@8.21.3': {}
 
@@ -5074,19 +4558,11 @@
     dependencies:
       undici-types: 7.13.0
 
-<<<<<<< HEAD
-  '@types/react-dom@19.1.9(@types/react@19.1.14)':
-    dependencies:
-      '@types/react': 19.1.14
-
-  '@types/react@19.1.14':
-=======
   '@types/react-dom@19.2.0(@types/react@19.2.0)':
     dependencies:
       '@types/react': 19.2.0
 
   '@types/react@19.2.0':
->>>>>>> 847d162c
     dependencies:
       csstype: 3.1.3
 
@@ -5128,11 +4604,7 @@
     dependencies:
       tslib: 2.8.1
 
-<<<<<<< HEAD
-  baseline-browser-mapping@2.8.7: {}
-=======
   baseline-browser-mapping@2.8.12: {}
->>>>>>> 847d162c
 
   body-parser@2.2.0:
     dependencies:
@@ -5154,19 +4626,11 @@
 
   browserslist@4.26.3:
     dependencies:
-<<<<<<< HEAD
-      baseline-browser-mapping: 2.8.7
-      caniuse-lite: 1.0.30001745
-      electron-to-chromium: 1.5.224
-      node-releases: 2.0.21
-      update-browserslist-db: 1.1.3(browserslist@4.26.2)
-=======
       baseline-browser-mapping: 2.8.12
       caniuse-lite: 1.0.30001747
       electron-to-chromium: 1.5.230
       node-releases: 2.0.23
       update-browserslist-db: 1.1.3(browserslist@4.26.3)
->>>>>>> 847d162c
 
   buffer-from@1.1.2: {}
 
@@ -5184,11 +4648,7 @@
 
   callsites@3.1.0: {}
 
-<<<<<<< HEAD
-  caniuse-lite@1.0.30001745: {}
-=======
   caniuse-lite@1.0.30001747: {}
->>>>>>> 847d162c
 
   chalk@5.6.2: {}
 
@@ -5216,16 +4676,6 @@
 
   clsx@2.1.1: {}
 
-<<<<<<< HEAD
-  cmdk@1.1.1(@types/react-dom@19.1.9(@types/react@19.1.14))(@types/react@19.1.14)(react-dom@19.1.1(react@19.1.1))(react@19.1.1):
-    dependencies:
-      '@radix-ui/react-compose-refs': 1.1.2(@types/react@19.1.14)(react@19.1.1)
-      '@radix-ui/react-dialog': 1.1.15(@types/react-dom@19.1.9(@types/react@19.1.14))(@types/react@19.1.14)(react-dom@19.1.1(react@19.1.1))(react@19.1.1)
-      '@radix-ui/react-id': 1.1.1(@types/react@19.1.14)(react@19.1.1)
-      '@radix-ui/react-primitive': 2.1.3(@types/react-dom@19.1.9(@types/react@19.1.14))(@types/react@19.1.14)(react-dom@19.1.1(react@19.1.1))(react@19.1.1)
-      react: 19.1.1
-      react-dom: 19.1.1(react@19.1.1)
-=======
   cmdk@1.1.1(@types/react-dom@19.2.0(@types/react@19.2.0))(@types/react@19.2.0)(react-dom@19.2.0(react@19.2.0))(react@19.2.0):
     dependencies:
       '@radix-ui/react-compose-refs': 1.1.2(@types/react@19.2.0)(react@19.2.0)
@@ -5234,7 +4684,6 @@
       '@radix-ui/react-primitive': 2.1.3(@types/react-dom@19.2.0(@types/react@19.2.0))(@types/react@19.2.0)(react-dom@19.2.0(react@19.2.0))(react@19.2.0)
       react: 19.2.0
       react-dom: 19.2.0(react@19.2.0)
->>>>>>> 847d162c
     transitivePeerDependencies:
       - '@types/react'
       - '@types/react-dom'
@@ -5353,11 +4802,7 @@
 
   ee-first@1.1.1: {}
 
-<<<<<<< HEAD
-  electron-to-chromium@1.5.224: {}
-=======
   electron-to-chromium@1.5.230: {}
->>>>>>> 847d162c
 
   emoji-regex@10.5.0: {}
 
@@ -5581,11 +5026,7 @@
 
   forwarded@0.2.0: {}
 
-<<<<<<< HEAD
-  framer-motion@12.23.22(react-dom@19.1.1(react@19.1.1))(react@19.1.1):
-=======
   framer-motion@12.23.22(react-dom@19.2.0(react@19.2.0))(react@19.2.0):
->>>>>>> 847d162c
     dependencies:
       motion-dom: 12.23.21
       motion-utils: 12.23.6
@@ -5894,15 +5335,9 @@
 
   motion-utils@12.23.6: {}
 
-<<<<<<< HEAD
-  motion@12.23.22(react-dom@19.1.1(react@19.1.1))(react@19.1.1):
-    dependencies:
-      framer-motion: 12.23.22(react-dom@19.1.1(react@19.1.1))(react@19.1.1)
-=======
   motion@12.23.22(react-dom@19.2.0(react@19.2.0))(react@19.2.0):
     dependencies:
       framer-motion: 12.23.22(react-dom@19.2.0(react@19.2.0))(react@19.2.0)
->>>>>>> 847d162c
       tslib: 2.8.1
     optionalDependencies:
       react: 19.2.0
@@ -5914,11 +5349,7 @@
     dependencies:
       '@bundled-es-modules/cookie': 2.0.1
       '@bundled-es-modules/statuses': 1.0.1
-<<<<<<< HEAD
-      '@inquirer/confirm': 5.1.18(@types/node@24.5.2)
-=======
       '@inquirer/confirm': 5.1.18(@types/node@24.6.2)
->>>>>>> 847d162c
       '@mswjs/interceptors': 0.39.7
       '@open-draft/deferred-promise': 2.2.0
       '@types/cookie': 0.6.0
@@ -5957,11 +5388,7 @@
     dependencies:
       '@next/env': 15.5.4
       '@swc/helpers': 0.5.15
-<<<<<<< HEAD
-      caniuse-lite: 1.0.30001745
-=======
       caniuse-lite: 1.0.30001747
->>>>>>> 847d162c
       postcss: 8.4.31
       react: 19.2.0
       react-dom: 19.2.0(react@19.2.0)
@@ -6190,28 +5617,6 @@
     dependencies:
       react: 19.2.0
 
-<<<<<<< HEAD
-  react-remove-scroll-bar@2.3.8(@types/react@19.1.14)(react@19.1.1):
-    dependencies:
-      react: 19.1.1
-      react-style-singleton: 2.2.3(@types/react@19.1.14)(react@19.1.1)
-      tslib: 2.8.1
-    optionalDependencies:
-      '@types/react': 19.1.14
-
-  react-remove-scroll@2.7.1(@types/react@19.1.14)(react@19.1.1):
-    dependencies:
-      react: 19.1.1
-      react-remove-scroll-bar: 2.3.8(@types/react@19.1.14)(react@19.1.1)
-      react-style-singleton: 2.2.3(@types/react@19.1.14)(react@19.1.1)
-      tslib: 2.8.1
-      use-callback-ref: 1.3.3(@types/react@19.1.14)(react@19.1.1)
-      use-sidecar: 1.1.3(@types/react@19.1.14)(react@19.1.1)
-    optionalDependencies:
-      '@types/react': 19.1.14
-
-  react-style-singleton@2.2.3(@types/react@19.1.14)(react@19.1.1):
-=======
   react-remove-scroll-bar@2.3.8(@types/react@19.2.0)(react@19.2.0):
     dependencies:
       react: 19.2.0
@@ -6232,17 +5637,12 @@
       '@types/react': 19.2.0
 
   react-style-singleton@2.2.3(@types/react@19.2.0)(react@19.2.0):
->>>>>>> 847d162c
     dependencies:
       get-nonce: 1.0.1
       react: 19.2.0
       tslib: 2.8.1
     optionalDependencies:
-<<<<<<< HEAD
-      '@types/react': 19.1.14
-=======
       '@types/react': 19.2.0
->>>>>>> 847d162c
 
   react@19.2.0: {}
 
@@ -6336,13 +5736,8 @@
       '@babel/plugin-transform-typescript': 7.28.0(@babel/core@7.28.4)
       '@babel/preset-typescript': 7.27.1(@babel/core@7.28.4)
       '@dotenvx/dotenvx': 1.51.0
-<<<<<<< HEAD
-      '@modelcontextprotocol/sdk': 1.18.2
-      browserslist: 4.26.2
-=======
       '@modelcontextprotocol/sdk': 1.19.1
       browserslist: 4.26.3
->>>>>>> 847d162c
       commander: 14.0.1
       cosmiconfig: 9.0.0(typescript@5.9.3)
       dedent: 1.7.0
@@ -6596,50 +5991,28 @@
     dependencies:
       punycode: 2.3.1
 
-<<<<<<< HEAD
-  use-callback-ref@1.3.3(@types/react@19.1.14)(react@19.1.1):
-=======
   use-callback-ref@1.3.3(@types/react@19.2.0)(react@19.2.0):
->>>>>>> 847d162c
     dependencies:
       react: 19.2.0
       tslib: 2.8.1
     optionalDependencies:
-<<<<<<< HEAD
-      '@types/react': 19.1.14
-
-  use-sidecar@1.1.3(@types/react@19.1.14)(react@19.1.1):
-=======
       '@types/react': 19.2.0
 
   use-sidecar@1.1.3(@types/react@19.2.0)(react@19.2.0):
->>>>>>> 847d162c
     dependencies:
       detect-node-es: 1.1.0
       react: 19.2.0
       tslib: 2.8.1
     optionalDependencies:
-<<<<<<< HEAD
-      '@types/react': 19.1.14
+      '@types/react': 19.2.0
 
   vary@1.1.2: {}
 
-  vaul@1.1.2(@types/react-dom@19.1.9(@types/react@19.1.14))(@types/react@19.1.14)(react-dom@19.1.1(react@19.1.1))(react@19.1.1):
-    dependencies:
-      '@radix-ui/react-dialog': 1.1.15(@types/react-dom@19.1.9(@types/react@19.1.14))(@types/react@19.1.14)(react-dom@19.1.1(react@19.1.1))(react@19.1.1)
-      react: 19.1.1
-      react-dom: 19.1.1(react@19.1.1)
-=======
-      '@types/react': 19.2.0
-
-  vary@1.1.2: {}
-
   vaul@1.1.2(@types/react-dom@19.2.0(@types/react@19.2.0))(@types/react@19.2.0)(react-dom@19.2.0(react@19.2.0))(react@19.2.0):
     dependencies:
       '@radix-ui/react-dialog': 1.1.15(@types/react-dom@19.2.0(@types/react@19.2.0))(@types/react@19.2.0)(react-dom@19.2.0(react@19.2.0))(react@19.2.0)
       react: 19.2.0
       react-dom: 19.2.0(react@19.2.0)
->>>>>>> 847d162c
     transitivePeerDependencies:
       - '@types/react'
       - '@types/react-dom'
